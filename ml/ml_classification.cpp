/**
   This program is free software; you can redistribute it and/or modify
   it under the terms of the GNU General Public License, version 2.0,
   as published by the Free Software Foundation.

   This program is also distributed with certain software (including
   but not limited to OpenSSL) that is licensed under separate terms,
   as designated in a particular file or component or in included license
   documentation.  The authors of MySQL hereby grant you an additional
   permission to link the program and your derivative works with the
   separately licensed software that they have included with MySQL.

   This program is distributed in the hope that it will be useful,
   but WITHOUT ANY WARRANTY; without even the implied warranty of
   MERCHANTABILITY or FITNESS FOR A PARTICULAR PURPOSE.  See the
   GNU General Public License, version 2.0, for more details.

   You should have received a copy of the GNU General Public License
   along with this program; if not, write to the Free Software
   Foundation, Inc., 51 Franklin St, Fifth Floor, Boston, MA 02110-1301  USA

   The fundmental code for ML.

   Copyright (c) 2023-, Shannon Data AI and/or its affiliates.
*/

#include "ml_classification.h"

#include <iostream>
#include <memory>

#include "extra/lightgbm/LightGBM/include/LightGBM/c_api.h"  //LightGBM

#include "include/my_inttypes.h"
#include "include/thr_lock.h"  //TL_READ
#include "sql/current_thd.h"
#include "sql/dd/cache/dictionary_client.h"
#include "sql/derror.h"  //ER_TH
#include "sql/field.h"   //Field
#include "sql/handler.h"
#include "sql/sql_class.h"  //THD
#include "sql/table.h"
#include "storage/innobase/include/ut0dbg.h"            //for ut_a
#include "storage/rapid_engine/include/rapid_status.h"  //loaded table.

#include "auto_ml.h"
#include "ml_info.h"
#include "ml_utils.h"  //ml utils

namespace ShannonBase {
namespace ML {

// clang-format off
std::map<std::string, ML_classification::SCORE_METRIC_T> ML_classification::score_metrics =
{{"BALANCED_ACCURACY", ML_classification::SCORE_METRIC_T::BALANCED_ACCURACY},
 {"F1_SAMPLES", ML_classification::SCORE_METRIC_T::F1_SAMPLES},
 {"PRECISION_SAMPLES", ML_classification::SCORE_METRIC_T::PRECISION_SAMPLES},
 {"RECALL_SAMPLES", ML_classification::SCORE_METRIC_T::RECALL_SAMPLES},
 {"F1", ML_classification::SCORE_METRIC_T::F1},
 {"PRECISION", ML_classification::SCORE_METRIC_T::PRECISION},
 {"RECALL", ML_classification::SCORE_METRIC_T::RECALL},
 {"ROC_AUC", ML_classification::SCORE_METRIC_T::ROC_AUC},
 {"ACCURACY", ML_classification::SCORE_METRIC_T::ACCURACY},
 {"F1_MACRO", ML_classification::SCORE_METRIC_T::F1_MACRO},
 {"F1_MICRO", ML_classification::SCORE_METRIC_T::F1_MICRO},
 {"F1_WEIGTHED", ML_classification::SCORE_METRIC_T::F1_WEIGTHED},
 {"NEG_LOG_LOSS", ML_classification::SCORE_METRIC_T::NEG_LOG_LOSS},
 {"PRECISION_MACRO", ML_classification::SCORE_METRIC_T::PRECISION_MACRO},
 {"PRECISION_MICRO", ML_classification::SCORE_METRIC_T::PRECISION_MICRO},
 {"PRECISION_WEIGHTED", ML_classification::SCORE_METRIC_T::PRECISION_WEIGHTED},
 {"RECALL_MACRO", ML_classification::SCORE_METRIC_T::RECALL_MACRO},
 {"RECALL_MICRO", ML_classification::SCORE_METRIC_T::RECALL_MICRO},
 {"RECALL_WEIGHTED", ML_classification::SCORE_METRIC_T::RECALL_WEIGHTED}
};
// clang-format off

ML_classification::ML_classification() {}
ML_classification::~ML_classification() {}

ML_TASK_TYPE_T ML_classification::type() { return ML_TASK_TYPE_T::CLASSIFICATION; }

// returuns the # of record read successfully, otherwise 0 read failed.
int ML_classification::read_data(TABLE *table, std::vector<double> &train_data, std::vector<std::string> &features_name,
                                std::string &label_name, std::vector<float> &label_data,
                                int& n_class, txt2numeric_map_t& txt2numeric_dict) {
  THD *thd = current_thd;
  auto n_read{0u};

  txt2numeric_map_t txt2numeric;
  // read the training data from target table.
  for (auto field_id = 0u; field_id < table->s->fields; field_id++) {
    Field *field_ptr = *(table->field + field_id);
    txt2numeric[field_ptr->field_name];

    if (likely(!strcmp(field_ptr->field_name, label_name.c_str()))) continue;
    features_name.push_back(field_ptr->field_name);
  }

  const dd::Table *table_obj{nullptr};
  const dd::cache::Dictionary_client::Auto_releaser releaser(thd->dd_client());
  if (!table_obj && table->s->table_category != TABLE_UNKNOWN_CATEGORY) {
    if (thd->dd_client()->acquire(table->s->db.str, table->s->table_name.str, &table_obj)) {
      return n_read;
    }
  }

  // must read from secondary engine.
  unique_ptr_destroy_only<handler> sec_tb_handler(Utils::get_secondary_handler(table));
  /* Read the traning data into train_data vector from rapid engine. here, we use training data
  as lablels too */
  my_bitmap_map *old_map = tmp_use_all_columns(table, table->read_set);
  sec_tb_handler->ha_open(table, table->s->normalized_path.str, O_RDONLY, HA_OPEN_IGNORE_IF_LOCKED, table_obj);
  if (sec_tb_handler && sec_tb_handler->ha_external_lock(thd, F_RDLCK)) {
    sec_tb_handler->ha_close();
    return n_read;
  }

  if (sec_tb_handler->ha_rnd_init(true)) {
    sec_tb_handler->ha_external_lock(thd, F_UNLCK);
    sec_tb_handler->ha_close();
    return n_read;
  }

  std::map<float, int> n_classes;
  while (sec_tb_handler->ha_rnd_next(table->record[0]) == 0) {
    for (auto field_id = 0u; field_id < table->s->fields; field_id++) {
      Field *field_ptr = *(table->field + field_id);

      auto data_val{0.0};
      switch (field_ptr->type()) {
        case MYSQL_TYPE_INT24:
        case MYSQL_TYPE_LONG:
        case MYSQL_TYPE_LONGLONG:
        case MYSQL_TYPE_FLOAT:
        case MYSQL_TYPE_DOUBLE: {
          data_val = field_ptr->val_real();
        } break;
        case MYSQL_TYPE_DECIMAL:
        case MYSQL_TYPE_NEWDECIMAL: {
          my_decimal dval;
          field_ptr->val_decimal(&dval);
          my_decimal2double(10, &dval, &data_val);
        } break;
        case MYSQL_TYPE_VARCHAR:
        case MYSQL_TYPE_VAR_STRING:
        case MYSQL_TYPE_STRING: { // convert txt string to numeric
          String buf;
          buf.set_charset(field_ptr->charset());
          field_ptr->val_str(&buf);
          txt2numeric[field_ptr->field_name].insert(buf.c_ptr_safe());
          assert(txt2numeric[field_ptr->field_name].find(buf.c_ptr_safe()) != txt2numeric[field_ptr->field_name].end());
          data_val = std::distance(txt2numeric[field_ptr->field_name].begin(),
                                   txt2numeric[field_ptr->field_name].find(buf.c_ptr_safe()));
          txt2numeric_dict[field_ptr->field_name].insert(buf.c_ptr_safe());
        } break;
        case MYSQL_TYPE_DATE:
        case MYSQL_TYPE_DATETIME:
        case MYSQL_TYPE_TIME: {
          data_val = field_ptr->val_real();
        } break;
        default:
          assert(false);
          break;
      }

      if (likely(strcmp(field_ptr->field_name, label_name.c_str()))) {
        train_data.push_back(data_val);
      } else {  // is label data.
        if (n_classes.find((float)data_val) == n_classes.end())
          n_classes[(float)data_val] = n_classes.size();
        label_data.push_back(n_classes[(float)data_val]);
      }
    }  // for
    n_read++;
  }  // while

  if (old_map) tmp_restore_column_map(table->read_set, old_map);

  sec_tb_handler->ha_rnd_end();
  sec_tb_handler->ha_external_lock(thd, F_UNLCK);
  // to close the secondary engine table.
  sec_tb_handler->ha_close();

  n_class = n_classes.size();
  return n_read;
}

MODEL_PREDICTION_EXP_T ML_classification::parse_option(Json_wrapper &options) {
  MODEL_PREDICTION_EXP_T explainer_type{MODEL_PREDICTION_EXP_T::MODEL_PERMUTATION_IMPORTANCE};
  auto dom_ptr = options.clone_dom();
  if (!dom_ptr) return explainer_type;

  Json_object *json_obj = down_cast<Json_object *>(dom_ptr.get());
  Json_dom *value_dom_ptr{nullptr};

  value_dom_ptr = json_obj->get("model_explainer");
  if (value_dom_ptr && value_dom_ptr->json_type() == enum_json_type::J_STRING) {
    auto exp_type_str = down_cast<Json_string *>(value_dom_ptr)->value();
    std::transform(exp_type_str.begin(), exp_type_str.end(), exp_type_str.begin(), ::toupper);
    exp_type_str = "MODEL_" + exp_type_str;
    explainer_type = MODEL_EXPLAINERS_MAP[exp_type_str];
  }

  value_dom_ptr = json_obj->get("prediction_explainer");
  if (value_dom_ptr && value_dom_ptr->json_type() == enum_json_type::J_STRING) {
    auto exp_type_str = down_cast<Json_string *>(value_dom_ptr)->value();
    std::transform(exp_type_str.begin(), exp_type_str.end(), exp_type_str.begin(), ::toupper);
    exp_type_str = "PREDICT_" + exp_type_str;
    explainer_type = MODEL_EXPLAINERS_MAP[exp_type_str];
  }

  return explainer_type;
}

int ML_classification::get_txt2num_dict(Json_wrapper&input, std::string& key, txt2numeric_map_t& txt2num_dict) {
  MYSQL_LEX_CSTRING lex_key;
  lex_key.str = key.c_str();
  lex_key.length = key.length();
  auto result = input.lookup(lex_key);
  assert(!result.empty());
  if (result.type() != enum_json_type::J_OBJECT) return HA_ERR_GENERIC;

  OPTION_VALUE_T dict_opt;
  std::string strkey;
  if (Utils::parse_json(result, dict_opt, strkey, 0)) return HA_ERR_GENERIC;
  for (auto& it : dict_opt) {
    auto name = it.first;
    std::set<std::string> val_set;
    for (auto val_str : it.second) {
      val_set.insert(val_str);
    }
    txt2num_dict.insert({name, val_set});
  }
  return 0;
}
int ML_classification::train() {
  THD *thd = current_thd;
  std::string user_name(thd->security_context()->user().str);
  auto share = ShannonBase::shannon_loaded_tables->get(m_sch_name.c_str(), m_table_name.c_str());
  if (!share) {
    std::ostringstream err;
    err << m_sch_name << "." << m_table_name << " NOT loaded into rapid engine for ML";
    my_error(ER_SECONDARY_ENGINE, MYF(0), err.str().c_str());
    return HA_ERR_GENERIC;
  }

  auto source_table_ptr = Utils::open_table_by_name(m_sch_name, m_table_name, TL_READ);
  if (!source_table_ptr) {
    std::ostringstream err;
    err << m_sch_name << "." << m_table_name << " open failed for ML";
    my_error(ER_SECONDARY_ENGINE, MYF(0), err.str().c_str());
    return HA_ERR_GENERIC;
  }

  std::vector<double> train_data;
  std::vector<float> label_data;
  std::vector<std::string> features_name, target_names;
  Utils::splitString(m_target_name, ',', target_names);
  assert(target_names.size() == 1);
  int n_class;
  txt2numeric_map_t txt2num_dict;
  auto n_sample = read_data(source_table_ptr, train_data, features_name, target_names[0], label_data, 
                            n_class, txt2num_dict);
  Utils::close_table(source_table_ptr);

  // if it's a multi-target, then minus the size of target columns.
  auto n_feature = features_name.size();
  std::ostringstream oss;
  if (n_class <= 2) { // binary-classification. pay attention to the format of params
    oss << "task=train boosting_type=gbdt objective=binary metric=binary_logloss,auc metric_freq=1" <<
            " is_training_metric=true num_trees=100 learning_rate=0.1 num_leaves=63 tree_learner=serial"<<
            " feature_fraction=0.8 max_bin=255 bagging_freq=5 bagging_fraction=0.8 min_data_in_leaf=50" <<
            " min_sum_hessian_in_leaf=5.0 is_enable_sparse=true use_two_round_loading=false";
  } else { //multi classification
    oss << "task=train boosting_type=gbdt objective=multiclass metric=multi_logloss,auc_mu" <<
           " num_class=" << n_class << " metric_freq=1 is_training_metric=true max_bin=255" <<
           " early_stopping=10 num_trees=100 learning_rate=0.05 num_leaves=31";
  }
  std::string model_content, mode_params(oss.str().c_str());

  std::vector<const char*> feature_names_cstr;
  for (const auto& name : features_name) {
      feature_names_cstr.push_back(name.c_str());
  }  
  // clang-format off
  auto start = std::chrono::steady_clock::now();
  if (Utils::ML_train(mode_params,
                      C_API_DTYPE_FLOAT64,
                      train_data.data(),
                      n_sample,
                      feature_names_cstr.data(),
                      n_feature,
                      C_API_DTYPE_FLOAT32,
                      label_data.data(),
                      model_content))
    return HA_ERR_GENERIC;
  auto end = std::chrono::steady_clock::now();
  auto train_duration =
    std::chrono::duration_cast<std::chrono::milliseconds>(end - start).count() / 1000.0f;

  // the definition of this table, ref: `ml_train.sql`
  oss.clear();
  oss.str("");
  oss << m_sch_name <<  "."  << m_table_name;
  std::string oper_type("train"), sch_tb_name (oss.str().c_str()), notes, opt_metrics;

  auto content_dom = Json_dom::parse(model_content.c_str(),
                             model_content.length(),
                             [](const char *, size_t) { assert(false); },
                             [] { assert(false); });
  if (!content_dom.get()) return HA_ERR_GENERIC;
  Json_wrapper content_json(content_dom.get(), true);

  auto meta_json = Utils::build_up_model_metadata(TASK_NAMES_MAP[type()],  /* task */
                                                m_target_name,  /*labelled col name */
                                                sch_tb_name,    /* trained table */
                                                features_name,  /* feature columns*/
                                                nullptr,        /* model explanation*/
                                                notes,          /* notes*/
                                                MODEL_FORMATS_MAP[MODEL_FORMAT_T::VER_1],   /* model format*/
                                                MODEL_STATUS_MAP[MODEL_STATUS_T::READY],   /* model_status */
                                                MODEL_QUALITIES_MAP[MODEL_QUALITY_T::HIGH],  /* model_qulity */
                                                train_duration,  /*the time in seconds taken to train the model.*/
                                                TASK_NAMES_MAP[type()], /**task algo name */
                                                0,              /*train score*/
                                                n_sample,       /*# of rows in training tbl*/
                                                n_feature + 1,  /*# of columns in training tbl*/
                                                n_sample,       /*# of rows selected by adaptive sampling*/
                                                n_feature,      /*# of columns selected by feature selection.*/
                                                opt_metrics,    /* optimization metric */
                                                features_name,  /* names of the columns selected by feature selection*/
                                                0,              /*contamination*/
                                                &m_options,     /*options of ml_train*/
                                                mode_params,    /**training_params */
                                                nullptr,        /**onnx_inputs_info */
                                                nullptr,        /*onnx_outputs_info*/
                                                nullptr,        /*training_drift_metric*/
                                                1               /* chunks */,
                                                txt2num_dict   /* txt2numeric dict */
                                              );

  if (!meta_json)
    return HA_ERR_GENERIC;
  Json_wrapper model_meta(meta_json);
  if (Utils::store_model_catalog(model_content.length(),
                                 &model_meta,
                                 m_handler_name))
    return HA_ERR_GENERIC;

  if (Utils::store_model_object_catalog(m_handler_name, &content_json))
    return HA_ERR_GENERIC;
  // clang-format on
  return 0;
}

int ML_classification::predict() { return 0; }

// load the model from model_content.
int ML_classification::load(std::string &model_content) {
  assert(model_content.length() && m_handler_name.length());

  // insert the model content into the loaded map.
  Loaded_models[m_handler_name] = model_content;
  return 0;
}

int ML_classification::load_from_file(std::string &model_file_full_path, std::string &model_handle_name) {
  if (!model_file_full_path.length() || !model_handle_name.length()) {
    return HA_ERR_GENERIC;
  }

  Loaded_models[model_handle_name] = Utils::read_file(model_file_full_path);
  return 0;
}

int ML_classification::unload(std::string &model_handle_name) {
  assert(!Loaded_models.empty());

  auto cnt = Loaded_models.erase(model_handle_name);
  assert(cnt == 1);
  return 0;
}

int ML_classification::import(Json_wrapper &model_object [[maybe_unused]],
                              Json_wrapper &model_metadata [[maybe_unused]],
                              std::string &model_handle_name [[maybe_unused]]) {
  std::string keystr;
  OPTION_VALUE_T model_meta_info;
  Utils::parse_json(model_metadata, model_meta_info, keystr, 0);
  if (model_meta_info.find("schema") != model_meta_info.end()) {  // load from a table.

  } else {  // load from meta info json file.
  }
  return 0;
}

double ML_classification::score(std::string &sch_tb_name, std::string &target_name, std::string &model_handle,
                                std::string &metric_str, Json_wrapper &option) {
  assert(!sch_tb_name.empty() && !target_name.empty() && !model_handle.empty() && !metric_str.empty());

  if (!option.empty()) {
    std::ostringstream err;
    err << "option params should be null for classification";
    my_error(ER_SECONDARY_ENGINE, MYF(0), err.str().c_str());
    return HA_ERR_GENERIC;
  }

  std::transform(metric_str.begin(), metric_str.end(), metric_str.begin(), ::toupper);
  std::vector<std::string> metrics;
  Utils::splitString(metric_str, ',', metrics);
  for (auto &metric : metrics) {
    if (score_metrics.find(metric) == score_metrics.end()) {
      std::ostringstream err;
      err << metric_str << " is invalid for classification scoring";
      my_error(ER_SECONDARY_ENGINE, MYF(0), err.str().c_str());
      return HA_ERR_GENERIC;
    }
  }

  auto pos = std::strstr(sch_tb_name.c_str(), ".") - sch_tb_name.c_str();
  std::string schema_name(sch_tb_name.c_str(), pos);
  std::string table_name(sch_tb_name.c_str() + pos + 1, sch_tb_name.length() - pos);
  auto share = ShannonBase::shannon_loaded_tables->get(schema_name.c_str(), table_name.c_str());
  if (!share) {
    std::ostringstream err;
    err << sch_tb_name << " NOT loaded into rapid engine for ML";
    my_error(ER_SECONDARY_ENGINE, MYF(0), err.str().c_str());
    return HA_ERR_GENERIC;
  }

  // load the test data from rapid engine.
  auto source_table_ptr = Utils::open_table_by_name(schema_name, table_name, TL_READ);
  if (!source_table_ptr) {
    std::ostringstream err;
    err << schema_name << " open failed for ML";
    my_error(ER_SECONDARY_ENGINE, MYF(0), err.str().c_str());
    return HA_ERR_GENERIC;
  }

  std::vector<double> test_data;
  std::vector<float> label_data;
  std::vector<std::string> features_name;
  int n_class;
  txt2numeric_map_t txt2numeric;
  auto n_sample = read_data(source_table_ptr, test_data, features_name, target_name, label_data, n_class, txt2numeric);
  Utils::close_table(source_table_ptr);
  if (!n_sample) return 0.0f;

  return Utils::model_score(model_handle, (int)score_metrics[metrics[0]], n_sample, features_name.size(), test_data,
                            label_data);
}

int ML_classification::explain(std::string &sch_tb_name, std::string &target_name, std::string &model_handle_name,
                               Json_wrapper &exp_options) {
  assert(sch_tb_name.length() && target_name.length());

  OPTION_VALUE_T explaination_values;
  std::string keystr;
  Utils::parse_json(exp_options, explaination_values, keystr, 0);
  assert(explaination_values.size());
  auto model_prediction_type = explaination_values["columns_to_explain"];

  std::string model_content = Loaded_models[model_handle_name];
  assert(model_content.length());

  int importance_type{0};
  MODEL_PREDICTION_EXP_T model_predict_type = MODEL_PREDICTION_EXP_T::MODEL_PERMUTATION_IMPORTANCE;
  switch (model_predict_type) {
    case MODEL_PREDICTION_EXP_T::MODEL_PERMUTATION_IMPORTANCE: {
      importance_type = C_API_FEATURE_IMPORTANCE_SPLIT;
    } break;
    case MODEL_PREDICTION_EXP_T::MODEL_SHAP:
    case MODEL_PREDICTION_EXP_T::MODEL_FAST_SHAP:
    case MODEL_PREDICTION_EXP_T::MODEL_PARTIAL_DEPENDENCE:
    case MODEL_PREDICTION_EXP_T::PREDICT_PERMUTATION_IMPORTANCE:
    case MODEL_PREDICTION_EXP_T::PREDICT_SHAP: {
      importance_type = C_API_FEATURE_IMPORTANCE_GAIN;
    } break;
    default:
      importance_type = C_API_FEATURE_IMPORTANCE_SPLIT;
  }

  BoosterHandle booster = nullptr;
  int num_iterations;
  if (LGBM_BoosterLoadModelFromString(model_content.c_str(), &num_iterations, &booster)) return HA_ERR_GENERIC;

  int num_features;
  if (LGBM_BoosterGetNumFeature(booster, &num_features)) return HA_ERR_GENERIC;

  std::vector<double> feature_importance(num_features);
  if (LGBM_BoosterFeatureImportance(booster, importance_type, 0 /*last iter*/, feature_importance.data()))
    return HA_ERR_GENERIC;

  LGBM_BoosterFree(booster);
  return 0;
}

int ML_classification::explain_row() { return 0; }

int ML_classification::explain_table() { return 0; }

int ML_classification::predict_row(Json_wrapper &input_data, std::string &model_handle_name, Json_wrapper &option,
                                   Json_wrapper &result) {
  assert(result.empty());
  std::ostringstream err;
  if (!option.empty()) {
    err << "classification does not support option.";
    my_error(ER_SECONDARY_ENGINE, MYF(0), err.str().c_str());
    return HA_ERR_GENERIC;
  }

  std::string keystr;
  Json_wrapper model_meta;
  if (Utils::read_model_content(model_handle_name, model_meta)) return HA_ERR_GENERIC;

  OPTION_VALUE_T meta_feature_names, input_values;
  if ((!input_data.empty() && Utils::parse_json(input_data, input_values, keystr, 0)) ||
      (!model_meta.empty() && Utils::parse_json(model_meta, meta_feature_names, keystr, 0))) {
    err << "invalid input data or model meta info.";
    my_error(ER_SECONDARY_ENGINE, MYF(0), err.str().c_str());
    return HA_ERR_GENERIC;
  }

  auto feature_names = meta_feature_names[ML_KEYWORDS::column_names];
  if (feature_names.size() != input_values.size()) {
    err << "input data columns size does not match the model feature columns size.";
    my_error(ER_SECONDARY_ENGINE, MYF(0), err.str().c_str());
    return HA_ERR_GENERIC;
  }
  for (auto &feature_name : feature_names) {
    if (input_values.find(feature_name) == input_values.end()) {
      err << "input data columns does not contain the model feature column: " << feature_name;
      my_error(ER_SECONDARY_ENGINE, MYF(0), err.str().c_str());
      return HA_ERR_GENERIC;
    }
  }

  txt2numeric_map_t txt2numeric;
  std::string key(ML_KEYWORDS::txt2num_dict);
  if (get_txt2num_dict(model_meta, key, txt2numeric)) return HA_ERR_GENERIC;

  Json_object *root_obj = new (std::nothrow) Json_object();
  if (root_obj == nullptr) {
    return HA_ERR_GENERIC;
  }

  std::vector<ml_record_type_t> sample_data;
  for (auto &feature_name : feature_names) {
    std::string value{"0"};
    if (input_values.find(feature_name) != input_values.end()) value = input_values[feature_name][0];
    sample_data.push_back({feature_name, value});
    root_obj->add_alias(feature_name, new (std::nothrow) Json_string(value));
  }

  // prediction
  std::vector<double> predictions;
  root_obj->add_alias(ML_KEYWORDS::Prediction,
                      new (std::nothrow) Json_string(meta_feature_names[ML_KEYWORDS::train_table_name][0]));
  auto ret = Utils::ML_predict_row(model_handle_name, sample_data, txt2numeric, predictions);
  if (ret) {
    err << "call ML_PREDICT_ROW failed";
    my_error(ER_SECONDARY_ENGINE, MYF(0), err.str().c_str());
    return HA_ERR_GENERIC;
  }

  // ml_results
  Json_object *ml_results_obj = new (std::nothrow) Json_object();
  if (ml_results_obj == nullptr) {
    return HA_ERR_GENERIC;
  }
  // ml_results: prediction
  Json_object *predictions_obj = new (std::nothrow) Json_object();
  if (predictions_obj == nullptr) {
    return HA_ERR_GENERIC;
  }
  predictions_obj->add_alias(ML_KEYWORDS::kclass,
                             new (std::nothrow) Json_string(meta_feature_names[ML_KEYWORDS::train_table_name][0]));
  ml_results_obj->add_alias(ML_KEYWORDS::predictions, predictions_obj);

  Json_object *probabilities_obj = new (std::nothrow) Json_object();
  if (probabilities_obj == nullptr) {
    return HA_ERR_GENERIC;
  }
  auto index{0};
  for (auto &feat_name : feature_names) {
    probabilities_obj->add_alias(feat_name, new (std::nothrow) Json_double(predictions[index]));
    index++;
  }
  ml_results_obj->add_alias(ML_KEYWORDS::probabilities, probabilities_obj);

  root_obj->add_alias(ML_KEYWORDS::ml_results, ml_results_obj);
  result = Json_wrapper(root_obj);
  return ret;
}

int ML_classification::predict_table_row(TABLE *in_table, std::vector<std::string> &feature_names,
                                         std::string &label_name, txt2numeric_map_t &txt2numeric_dict) {
  assert(in_table && label_name.length() && feature_names.size() && txt2numeric_dict.size());
  auto thd = current_thd;
  auto n_read{0u};
  const dd::Table *table_obj{nullptr};
  const dd::cache::Dictionary_client::Auto_releaser releaser(thd->dd_client());
  if (!table_obj && in_table->s->table_category != TABLE_UNKNOWN_CATEGORY) {
    if (thd->dd_client()->acquire(in_table->s->db.str, in_table->s->table_name.str, &table_obj)) {
      return n_read;
    }
  }
  return 0;
}
int ML_classification::predict_table(std::string &sch_tb_name, std::string &model_handle_name,
                                     std::string &out_sch_tb_name, Json_wrapper &options) {
  std::ostringstream err;
  auto pos = std::strstr(sch_tb_name.c_str(), ".") - sch_tb_name.c_str();
  std::string schema_name(sch_tb_name.c_str(), pos);
  std::string table_name(sch_tb_name.c_str() + pos + 1, sch_tb_name.length() - pos);
  auto share = ShannonBase::shannon_loaded_tables->get(schema_name.c_str(), table_name.c_str());
  if (!share) {
    err << sch_tb_name << " NOT loaded into rapid engine for ML";
    my_error(ER_SECONDARY_ENGINE, MYF(0), err.str().c_str());
    return HA_ERR_GENERIC;
  }

  std::string model_content = Loaded_models[model_handle_name];
  assert(model_content.length());
  BoosterHandle booster = nullptr;
  booster = Utils::load_trained_model_from_string(model_content);
  if (!booster) return HA_ERR_GENERIC;

<<<<<<< HEAD
  Json_wrapper model_meta;
  if (Utils::read_model_content(model_handle_name, model_meta)) return HA_ERR_GENERIC;

  OPTION_VALUE_T option_values, model_meta_option;
  std::string keystr;
  if (!options.empty() && Utils::parse_json(options, option_values, keystr, 0)) return HA_ERR_GENERIC;
  if (!model_meta.empty() && Utils::parse_json(model_meta, model_meta_option, keystr, 0)) return HA_ERR_GENERIC;

  // the thresholds of the prediction. pls refer to `ML_PREDICT_TABLE of heatwave`
  auto remove_seen_str =
      (option_values[ML_KEYWORDS::remove_seen].size()) ? option_values[ML_KEYWORDS::remove_seen][0] : "true";
  std::transform(remove_seen_str.begin(), remove_seen_str.end(), remove_seen_str.begin(), ::toupper);
  auto remove_seen = (remove_seen_str == "TRUE") ? true : false;
  auto batch_size =
      (option_values[ML_KEYWORDS::batch_size].size()) ? std::stoi(option_values[ML_KEYWORDS::batch_size][0]) : 1000;
  auto additional_details_str = (option_values[ML_KEYWORDS::additional_details].size())
                                    ? option_values[ML_KEYWORDS::additional_details][0]
                                    : "true";
  auto prediction_interval = (option_values[ML_KEYWORDS::additional_details].size())
                                 ? std::stof(option_values[ML_KEYWORDS::additional_details][0])
                                 : 0.95f;
  if ((batch_size < 1 || batch_size > 1000) && (prediction_interval <= 0 || prediction_interval >= 1)) {
    err << sch_tb_name << "wrong the params of options";
    my_error(ER_SECONDARY_ENGINE, MYF(0), err.str().c_str());
    return HA_ERR_GENERIC;
  }

  auto in_table_ptr = Utils::open_table_by_name(schema_name, table_name, TL_READ);
  if (!in_table_ptr) {
    err << sch_tb_name << " open failed for ML";
    my_error(ER_SECONDARY_ENGINE, MYF(0), err.str().c_str());
    return HA_ERR_GENERIC;
  }

  if (remove_seen) {
    // TODO: remove the intersection of the input table and the train table.
  } else {
  }
=======
  auto n_feature = feature_names.size();
  int64 num_results = n_feature + 1;  // contri value + bias
  std::vector<double> sample_data, predictions(num_results, 0.0);
  Json_object *root_obj = new (std::nothrow) Json_object();
  if (root_obj == nullptr) {
    return HA_ERR_GENERIC;
  }

  for (auto &feature_name : feature_names) {
    auto value = 0.0;
    if (meta_feature_names.find(feature_name) == meta_feature_names.end()) {  // not a txt field.
      value = std::stod(input_data_col_names[feature_name][0]);
      root_obj->add_alias(feature_name, new (std::nothrow) Json_string(input_data_col_names[feature_name][0]));
    } else {  // find in txt2num_dict.
      auto txt2num = meta_feature_names[feature_name];
      auto input_val = input_data_col_names[feature_name][0];
      root_obj->add_alias(feature_name, new (std::nothrow) Json_string(input_val));
      value = std::distance(txt2num.begin(), std::find(txt2num.begin(), txt2num.end(), input_val));
    }
    sample_data.push_back(value);
  }

  // clang-format off
  auto ret = LGBM_BoosterPredictForMat(booster,
                                       sample_data.data(),
                                       C_API_DTYPE_FLOAT64,
                                       1,                   // # of row
                                       n_feature,           // # of col
                                       1,                    // row oriented
                                       C_API_PREDICT_CONTRIB,
                                       0,                    // start iter
                                       -1,                   // stop iter
                                       "",                   // contribution params
                                       &num_results,         // # of results
                                       predictions.data());
  // clang-format on
  LGBM_BoosterFree(booster);
  if (ret) {
    return HA_ERR_GENERIC;
  }

  // prediction
  root_obj->add_alias("Prediction", new (std::nothrow) Json_string(meta_feature_names["train_table_name"][0]));

  // ml_results
  Json_object *ml_results_obj = new (std::nothrow) Json_object();
  if (ml_results_obj == nullptr) {
    return HA_ERR_GENERIC;
  }
  // ml_results: prediction
  Json_object *predictions_obj = new (std::nothrow) Json_object();
  if (predictions_obj == nullptr) {
    return HA_ERR_GENERIC;
  }
  predictions_obj->add_alias("class", new (std::nothrow) Json_string(meta_feature_names["train_table_name"][0]));
  ml_results_obj->add_alias("predictions", predictions_obj);

  Json_object *probabilities_obj = new (std::nothrow) Json_object();
  if (probabilities_obj == nullptr) {
    return HA_ERR_GENERIC;
  }
  auto index{0};
  for (auto &feat_name : feature_names) {
    probabilities_obj->add_alias(feat_name, new (std::nothrow) Json_double(predictions[index]));
    index++;
  }
  ml_results_obj->add_alias("probabilities", probabilities_obj);

  root_obj->add_alias("ml_results", ml_results_obj);
  result = Json_wrapper(root_obj);
  return ret;
}
>>>>>>> 12e0204d

  Utils::close_table(in_table_ptr);

  pos = std::strstr(out_sch_tb_name.c_str(), ".") - out_sch_tb_name.c_str();
  std::string out_schema_name(out_sch_tb_name.c_str(), pos);
  std::string out_table_name(out_sch_tb_name.c_str() + pos + 1, out_sch_tb_name.length() - pos);

  return 0;
}

}  // namespace ML
}  // namespace ShannonBase<|MERGE_RESOLUTION|>--- conflicted
+++ resolved
@@ -626,7 +626,6 @@
   booster = Utils::load_trained_model_from_string(model_content);
   if (!booster) return HA_ERR_GENERIC;
 
-<<<<<<< HEAD
   Json_wrapper model_meta;
   if (Utils::read_model_content(model_handle_name, model_meta)) return HA_ERR_GENERIC;
 
@@ -665,81 +664,6 @@
     // TODO: remove the intersection of the input table and the train table.
   } else {
   }
-=======
-  auto n_feature = feature_names.size();
-  int64 num_results = n_feature + 1;  // contri value + bias
-  std::vector<double> sample_data, predictions(num_results, 0.0);
-  Json_object *root_obj = new (std::nothrow) Json_object();
-  if (root_obj == nullptr) {
-    return HA_ERR_GENERIC;
-  }
-
-  for (auto &feature_name : feature_names) {
-    auto value = 0.0;
-    if (meta_feature_names.find(feature_name) == meta_feature_names.end()) {  // not a txt field.
-      value = std::stod(input_data_col_names[feature_name][0]);
-      root_obj->add_alias(feature_name, new (std::nothrow) Json_string(input_data_col_names[feature_name][0]));
-    } else {  // find in txt2num_dict.
-      auto txt2num = meta_feature_names[feature_name];
-      auto input_val = input_data_col_names[feature_name][0];
-      root_obj->add_alias(feature_name, new (std::nothrow) Json_string(input_val));
-      value = std::distance(txt2num.begin(), std::find(txt2num.begin(), txt2num.end(), input_val));
-    }
-    sample_data.push_back(value);
-  }
-
-  // clang-format off
-  auto ret = LGBM_BoosterPredictForMat(booster,
-                                       sample_data.data(),
-                                       C_API_DTYPE_FLOAT64,
-                                       1,                   // # of row
-                                       n_feature,           // # of col
-                                       1,                    // row oriented
-                                       C_API_PREDICT_CONTRIB,
-                                       0,                    // start iter
-                                       -1,                   // stop iter
-                                       "",                   // contribution params
-                                       &num_results,         // # of results
-                                       predictions.data());
-  // clang-format on
-  LGBM_BoosterFree(booster);
-  if (ret) {
-    return HA_ERR_GENERIC;
-  }
-
-  // prediction
-  root_obj->add_alias("Prediction", new (std::nothrow) Json_string(meta_feature_names["train_table_name"][0]));
-
-  // ml_results
-  Json_object *ml_results_obj = new (std::nothrow) Json_object();
-  if (ml_results_obj == nullptr) {
-    return HA_ERR_GENERIC;
-  }
-  // ml_results: prediction
-  Json_object *predictions_obj = new (std::nothrow) Json_object();
-  if (predictions_obj == nullptr) {
-    return HA_ERR_GENERIC;
-  }
-  predictions_obj->add_alias("class", new (std::nothrow) Json_string(meta_feature_names["train_table_name"][0]));
-  ml_results_obj->add_alias("predictions", predictions_obj);
-
-  Json_object *probabilities_obj = new (std::nothrow) Json_object();
-  if (probabilities_obj == nullptr) {
-    return HA_ERR_GENERIC;
-  }
-  auto index{0};
-  for (auto &feat_name : feature_names) {
-    probabilities_obj->add_alias(feat_name, new (std::nothrow) Json_double(predictions[index]));
-    index++;
-  }
-  ml_results_obj->add_alias("probabilities", probabilities_obj);
-
-  root_obj->add_alias("ml_results", ml_results_obj);
-  result = Json_wrapper(root_obj);
-  return ret;
-}
->>>>>>> 12e0204d
-
   Utils::close_table(in_table_ptr);
 
   pos = std::strstr(out_sch_tb_name.c_str(), ".") - out_sch_tb_name.c_str();

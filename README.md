![image](./Docs/shannon-logo.png)

![nightly](https://github.com/Shannon-Data/ShannonBase/actions/workflows/nightly.yaml/badge.svg)
![weekly](https://github.com/Shannon-Data/ShannonBase/actions/workflows/weekly.yaml/badge.svg)
<<<<<<< HEAD

ShannonBase is a HTAP database provided by Shannon Data AI, which is an infra for big data & AI. 
=======
>>>>>>> 6dcbb773

ShannonBase: The Next-Gen Database for AI—an infrastructure designed for big data and AI. As the MySQL of the AI era, ShannonBase extends MySQL with native embedding support, machine learning capabilities, a JavaScript engine, and a columnar storage engine. These enhancements empower ShannonBase to serve as a powerful data processing and Generative AI infrastructure.

Firstly, ShannonBase incorporates a columnar store, IMCS (In-Memory Column Store), named Rapid, to transform it into a MySQL HTAP (Hybrid Transactional/Analytical Processing) database. Transactional and analytical workloads are intelligently offloaded to either InnoDB or Rapid using a combination of cost-based and ML-based algorithms. Additionally, version linking is introduced in IMCS to support MVCC (Multi-Version Concurrency Control). Changes in InnoDB are automatically and synchronously propagated to Rapid by applying Redo logs.

Secondly, ShannonBase supports multimodal data types, including structured, semi-structured, and unstructured data, such as GIS, JSON, and Vector.

Thirdly, ShannonBase natively supports LightGBM or XGBoost (TBD), allowing users to perform training and prediction directly via stored procedures, such as ml_train, ml_predict_row, ml_model_import, etc.—eliminating the need for ETL (exporting data and importing trained ML models). Alternatively, pre-trained models can be imported into ShannonBase to save training time. Classification, Regression, Recommendation, Abnormal detection, etc. supported.

Fourthly, By leveraging embedding algorithms and vector data type, ShannonBase becomes a powerful ML/RAG tool for ML/AI data scientists. With Zero Data Movement, Native Performance Optimization, and Seamless SQL Integration, ShannonBase is easy to use, making it an essential hands-on tool for data scientists and ML/AI developers.

At last, ShannonBase Multilingual Engine Component. ShannonBase includes a lightweight JavaScript engine, JerryScript, allowing users to write stored procedures in either SQL or JavaScript.


## Getting Started with ShannonBase:
### Compilation, Installation and Start ShannonBase
#### 1: Folk or clone the repo.
```
git clone git@github.com:Shannon-Data/ShannonBase.git
```
PS: You should ensure that your prerequisite development environment is properly set up.

#### 2: Mkes a directory where we build the source code from.
```
cd ShannonBase && mkdir cmake_build && cd cmake_build
```

#### 3: run cmake and start compilation and installation.
```
 cmake ../ \
  -DWITH_BOOST=/path-to-boost-include-files/ \
  -DCMAKE_BUILD_TYPE=[Release|Debug]  \
  -DCMAKE_INSTALL_PREFIX=/path-to-shannon-bin \
  -DMYSQL_DATADIR=/home/path-to-shannon-bin/data \
  -DSYSCONFDIR=. \
  -DMYSQL_UNIX_ADDR=/home/path-to-shannon-bin/tmp/mysql.sock \
  -DWITH_EMBEDDED_SERVER=OFF \
  -DWITH_MYISAM_STORAGE_ENGINE=1 \
  -DWITH_INNOBASE_STORAGE_ENGINE=1 \
  -DWITH_PARTITION_STORAGE_ENGINE=1 \
  -DMYSQL_TCP_PORT=3306 \
  -DENABLED_LOCAL_INFILE=1 \
  -DEXTRA_CHARSETS=all \
  -DWITH_PROTOBUF=bundled \
  -DWITH_SSL_PATH=/path-to-open-ssl/ \
  -DDEFAULT_SET=community \
  -DWITH_UNIT_TESTS=OFF \
  [-DENABLE_GCOV=1 \ |
  -DWITH_ASAN=1 \    | 
  ]
  -DCOMPILATION_COMMENT="MySQL Community Server, and Shannon Data AI Alpha V.- (GPL)" 

make -j5 && make install

```
PS: in `[]`, it's an optional compilation params, which is to enable coverage collection and ASAN check.

#### 4: initialize the database and run ShannonBase
```
 /path-to-shannbase-bin/bin/mysqld --defaults-file=/path-to-shannonbase-bin/my.cnf --initialize  --user=xxx

  /path-to-shannbase-bin/bin//mysqld --defaults-file=/path-to-shannonbase-bin/my.cnf   --user=xxx & 
```
PS: you should use your own `my.cnf`.

### Basic Usage
#### 1: Rapid Engine Usage.
To create a test table with secondary_engine set to Rapid and load it into Rapid, use the following SQL commands:
```
CREATE TABLE test1 (
    col1 INT PRIMARY KEY,
    col2 INT
) SECONDARY_ENGINE = Rapid;

ALTER TABLE test1 SECONDARY_LOAD;
```

If you want to forcefully use Rapid, use:
```
set use_secondary_engine=forced;
```

#### 2: Using GIS, JSON, Vector.
ShannonBase supports GIS data types for storing and querying spatial data.
```
CREATE TABLE locations (
    id INT PRIMARY KEY,
    name VARCHAR(100),
    coordinates POINT NOT NULL
);

INSERT INTO locations (id, name, coordinates) VALUES 
    (1, 'Beijing', ST_GeomFromText('POINT(116.4074 39.9042)')), 
    (2, 'Shanghai', ST_GeomFromText('POINT(121.4737 31.2304)')), 
    (3, 'Guangzhou', ST_GeomFromText('POINT(113.2644 23.1291)')), 
    (4, 'Shenzhen', ST_GeomFromText('POINT(114.0579 22.5431)')), 
    (5, 'Chengdu', ST_GeomFromText('POINT(104.0665 30.5728)'));

SELECT name FROM locations WHERE ST_X(coordinates) BETWEEN 110 AND 120 AND ST_Y(coordinates) BETWEEN 20 AND 40;
```

ShannonBase allows efficient JSON storage and querying.
```
CREATE TABLE users (
    id INT PRIMARY KEY,
    name VARCHAR(100),
    details JSON
);

INSERT INTO users (id, name, details) 
VALUES (1, 'Alice', '{"age": 30, "email": "alice@example.com", "preferences": {"theme": "dark"}}');

SELECT details->>'$.email' AS email FROM users WHERE details->>'$.preferences.theme' = 'dark';
```

ShannonBase natively supports Vector data types for AI and ML applications.
```
CREATE TABLE embeddings (
    id INT PRIMARY KEY,
    description TEXT,
    embedding VECTOR(10)) secondary_engine=rapid;

INSERT INTO embeddings (id, description, embedding)
VALUES (1, 'Example text', TO_VECTOR("[0.12, -0.34, 0.56, 0.78, -0.91, 0.23, -0.45, 0.67, -0.89, 1.23]"));

SELECT LENGTH(embedding), FROM_VECTOR(embedding) FROM embeddings WHERE id = 1;
```

#### 3: Using ML functions.
Use native ML functions in ShannonBase to perform machine learning tasks seamlessly.
```
CREATE TABLE census_train ( age INT, workclass VARCHAR(255), fnlwgt INT, education VARCHAR(255), `education-num` INT, `marital-status` VARCHAR(255), occupation VARCHAR(255), relationship VARCHAR(255), race VARCHAR(255), sex VARCHAR(255), `capital-gain` INT, `capital-loss` INT, `hours-per-week` INT, `native-country` VARCHAR(255), revenue VARCHAR(255)) secondary_engine=rapid;

CREATE TABLE census_test LIKE census_train;

LOAD DATA INFILE '/path_to_data_source/ML/census/census_train_load.csv' INTO TABLE census_train FIELDS TERMINATED BY ',' ;

LOAD DATA INFILE '/path_to_data_source//ML/census/census_test_load.csv' INTO TABLE census_test FIELDS TERMINATED BY ',' ;

ALTER TABLE census_train secondary_load;
SET @census_model = 'census_test';

CALL sys.ML_TRAIN('heatwaveml_bench.census_train', 'revenue', JSON_OBJECT('task', 'classification'), @census_model);

CALL sys.ML_MODEL_LOAD(@census_model, NULL);

SELECT sys.ML_PREDICT_ROW(@row_input, @census_model, NULL);
```

#### 3: Creating javascript language stored procedure.
To specify the language as `JavaScript`, you can create a stored procedure in JavaScript
```
DELIMITER |;
CREATE FUNCTION IS_EVEN (VAL INT) RETURNS INT
LANGUAGE JAVASCRIPT AS $$
function isEven(num) {
    return num % 2 == 0;
}
return isEven(VAL);
$$|
DELIMITER ;|

SELECT is_even(3);
```

For more information, please refer to https://github.com/Shannon-Data/ShannonBase/wiki
for details.<|MERGE_RESOLUTION|>--- conflicted
+++ resolved
@@ -2,11 +2,8 @@
 
 ![nightly](https://github.com/Shannon-Data/ShannonBase/actions/workflows/nightly.yaml/badge.svg)
 ![weekly](https://github.com/Shannon-Data/ShannonBase/actions/workflows/weekly.yaml/badge.svg)
-<<<<<<< HEAD
 
 ShannonBase is a HTAP database provided by Shannon Data AI, which is an infra for big data & AI. 
-=======
->>>>>>> 6dcbb773
 
 ShannonBase: The Next-Gen Database for AI—an infrastructure designed for big data and AI. As the MySQL of the AI era, ShannonBase extends MySQL with native embedding support, machine learning capabilities, a JavaScript engine, and a columnar storage engine. These enhancements empower ShannonBase to serve as a powerful data processing and Generative AI infrastructure.
 

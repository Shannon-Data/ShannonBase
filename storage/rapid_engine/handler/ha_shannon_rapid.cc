/* Copyright (c) 2018, 2023, Oracle and/or its affiliates.

   This program is free software; you can redistribute it and/or modify
   it under the terms of the GNU General Public License, version 2.0,
   as published by the Free Software Foundation.

   This program is also distributed with certain software (including
   but not limited to OpenSSL) that is licensed under separate terms,
   as designated in a particular file or component or in included license
   documentation.  The authors of MySQL hereby grant you an additional
   permission to link the program and your derivative works with the
   separately licensed software that they have included with MySQL.

   This program is distributed in the hope that it will be useful,
   but WITHOUT ANY WARRANTY; without even the implied warranty of
   MERCHANTABILITY or FITNESS FOR A PARTICULAR PURPOSE.  See the
   GNU General Public License, version 2.0, for more details.

   You should have received a copy of the GNU General Public License
   along with this program; if not, write to the Free Software
   Foundation, Inc., 51 Franklin St, Fifth Floor, Boston, MA 02110-1301  USA

   Copyright (c) 2023, Shannon Data AI and/or its affiliates.
*/

#include "storage/rapid_engine/handler/ha_shannon_rapid.h"

#include <stddef.h>
#include <algorithm>
#include <cassert>
#include <map>
#include <memory>
#include <mutex>
#include <string>
#include <iostream>
#include <sstream>
#include <tuple>
#include <utility>

#include "lex_string.h"
#include "my_alloc.h"
#include "my_compiler.h"
#include "my_dbug.h"
#include "my_inttypes.h"
#include "my_sys.h"
#include "mysql/plugin.h"
#include "mysqld_error.h"
#include "sql/current_thd.h" //current_thd
#include "sql/debug_sync.h"
#include "sql/handler.h"
#include "sql/join_optimizer/access_path.h"
#include "sql/join_optimizer/make_join_hypergraph.h"
#include "sql/join_optimizer/walk_access_paths.h"
#include "sql/sql_class.h"
#include "sql/sql_const.h"
#include "sql/key.h"
#include "sql/sql_lex.h"
#include "sql/item.h"
#include "sql/sql_optimizer.h"
#include "sql/table.h"
#include "sql/opt_costmodel.h"
#include "template_utils.h"
#include "thr_lock.h"

#include "storage/innobase/include/trx0trx.h"
#include "storage/innobase/handler/ha_innodb.h"

#include "storage/rapid_engine/include/rapid_stats.h"
#include "storage/rapid_engine/utils/utils.h"
#include "storage/rapid_engine/imcs/imcs.h"
#include "storage/rapid_engine/imcs/cu.h"
#include "storage/rapid_engine/compress/dictionary/dictionary.h"
#include "storage/rapid_engine/include/rapid_context.h"

#include "storage/rapid_engine/optimizer/optimizer.h" //optimizer
#include "storage/rapid_engine/cost/cost.h"           //costestimator
#include "storage/rapid_engine/optimizer/rules/rule.h"//Rule
#include "storage/rapid_engine/populate/populate.h"

/* clang-format off */
namespace dd {
class Table;
}
/**
  this is used to disable the warings:
  'piecewise_construct' which is in '/usr/include/c++/11/bits/stl_pair.h:83:53'
*/
extern "C" const char* __asan_default_options() {
  return "detect_odr_violation=0";
}

namespace ShannonBase {
// Map from (db_name, table_name) to the RapidShare with table state.
void ShannonLoadedTables::add(const std::string &db, const std::string &table, ShannonBase::RapidShare* share) {
    std::lock_guard<std::mutex> guard(m_mutex);
    m_tables.insert({std::make_pair(db, table), share});
}
ShannonBase::RapidShare *ShannonLoadedTables::get(const std::string &db, const std::string &table) {
  std::lock_guard<std::mutex> guard(m_mutex);
  auto it = m_tables.find(std::make_pair(db, table));
  return it == m_tables.end() ? nullptr : it->second;
}
void ShannonLoadedTables::erase(const std::string &db, const std::string &table) {
  std::lock_guard<std::mutex> guard(m_mutex);
  auto it = m_tables.find(std::make_pair(db, table));
  auto ptr = it == m_tables.end() ? nullptr : it->second;
  if (ptr)
    delete it->second;
  m_tables.erase(std::make_pair(db, table));
}
void ShannonLoadedTables::table_infos(uint index, ulonglong&tid, std::string& schema, std::string& table ) {
  if (index > m_tables.size()) return;
  uint count = 0;
  for (auto& item : m_tables) {
    if (count == index) {
      schema= (item.first).first;
      table = (item.first).second;
      tid = (item.second)->m_tableid;
    }
    count ++;
  }
}  

ShannonLoadedTables *shannon_loaded_tables{nullptr};
static struct handlerton* shannon_rapid_hton_ptr {nullptr};
static bool shannon_rpd_inited {false};
ShannonBase::Imcs::Imcs* imcs_instance = ShannonBase::Imcs::Imcs::get_instance();;

//global rpd meta infos
rpd_columns_container meta_rpd_columns_infos;
std::map<std::string, std::unique_ptr<Compress::Dictionary>> loaded_dictionaries;

Shannon_execution_context::Shannon_execution_context() : m_data(std::make_unique<char[]>(10)) {
}

bool Shannon_execution_context::BestPlanSoFar(const JOIN &join, double cost) {
    if (&join != m_current_join) {
      // No plan has been seen for this join. The current one is best so far.
      m_current_join = &join;
      m_best_cost = cost;
      return true;
    }

    // Check if the current plan is the best seen so far.
    const bool cheaper = cost < m_best_cost;
    m_best_cost = std::min(m_best_cost, cost);
    return cheaper;
}

ha_rapid::ha_rapid(handlerton *hton, TABLE_SHARE *table_share_arg)
    : handler(hton, table_share_arg), m_rpd_thd(nullptr), m_start_of_scan(false),
    m_share(nullptr), m_rpd_context(nullptr), m_imcs_reader(nullptr),
    m_primary_key(nullptr), m_key_type(MYSQL_TYPE_INVALID) {
  m_rpd_thd = ha_thd();
}
ha_rapid::~ha_rapid() {
}
const char *ha_rapid::table_type() const { return (rapid_hton_name); }

int ha_rapid::create(const char *, TABLE *, HA_CREATE_INFO *, dd::Table *) {
  DBUG_TRACE;
  return HA_ERR_WRONG_COMMAND;
}

int ha_rapid::open(const char *name, int mode, unsigned int test_if_locked, const dd::Table * table_def) {
  DBUG_TRACE;
  m_share = shannon_loaded_tables->get(table_share->db.str, table_share->table_name.str);
  if (m_share == nullptr) {
    // The table has not been loaded into the secondary storage engine yet.
    my_error(ER_SECONDARY_ENGINE_PLUGIN, MYF(0), "Table has not been loaded");
    return HA_ERR_GENERIC;
  }
  thr_lock_data_init(&m_share->m_lock, &m_lock, nullptr);
  return 0;
}

int ha_rapid::close () {
  DBUG_TRACE;
  return 0;
}

/* Assume that the read time is proportional to the scan time for all
  rows + at most one seek per range. */
//refined cost model should be impl in future. here, it's a coarse one.
double ha_rapid::scan_time() {
  //all memory operations.
  const Cost_model_table *const cost_model = table->cost_model();
  double blocks = (estimate_rows_upper_bound() * SHANNON_ROW_TOTAL_LEN) / UNIV_PAGE_SIZE;

  return cost_model->buffer_block_read_cost(blocks ? blocks : 1);
}

/** Calculate the time it takes to read a set of ranges through an index
 This enables us to optimise reads for clustered indexes.
 @return estimated time measured in disk seeks */
double ha_rapid::read_time(uint index, uint ranges, ha_rows rows) {
  ha_rows total_rows;

  if (index != table->s->primary_key) {
    /* Not clustered */
    return (handler::read_time(index, ranges, rows));
  }

  if (rows <= 2) {
    return ((double)rows);
  }

  /* Assume that the read time is proportional to the scan time for all
  rows + at most one seek per range. */

  double time_for_scan = scan_time();

  if ((total_rows = estimate_rows_upper_bound()) < rows) {
    return (time_for_scan);
  }

  return (ranges + (double)rows / (double)total_rows * time_for_scan);
}

int ha_rapid::read_range_first(const key_range *start_key,
                               const key_range *end_key, bool eq_range_arg,
                               bool sorted) {
  DBUG_TRACE;
  return handler::read_range_first(start_key, end_key, eq_range_arg, sorted);
}

int ha_rapid::read_range_next() {
  return (handler::read_range_next());
}

int ha_rapid::rapid_initialize() {
  ut_ad(shannon_rpd_inited == true);
  ut_ad(m_start_of_scan == false);
  m_start_of_scan = true;

  trx_t* trx = check_trx_exists (m_rpd_thd);
  TrxInInnoDB trx_in_innodb(trx);
  trx_start_if_not_started(trx, false, UT_LOCATION_HERE);
  if (trx->isolation_level > TRX_ISO_READ_UNCOMMITTED)
    trx_assign_read_view(trx);

  //init rapidcontext
  m_rpd_context.reset(new ShannonBase::RapidContext());
  m_rpd_context->m_handler = this;
  m_rpd_context->m_table = table;
  m_rpd_context->m_current_db = table->s->db.str;
  m_rpd_context->m_current_table = table->s->table_name.str;
  m_rpd_context->m_trx = trx;
  if (loaded_dictionaries.find(m_rpd_context->m_current_db) == loaded_dictionaries.end()) {
    my_error(ER_SECONDARY_ENGINE_PLUGIN, MYF(0), "Local dictionary error.");
    return HA_ERR_GENERIC;
  }
  m_rpd_context->m_local_dict = loaded_dictionaries[m_rpd_context->m_current_db].get();
  m_rpd_context->m_extra_info.m_keynr = active_index;
  m_imcs_reader.reset(new ImcsReader(table)) ;
  return m_imcs_reader->open();
}

int ha_rapid::rapid_deinitialize() {
  if (m_start_of_scan) {
    m_start_of_scan = false;
    if (m_rpd_thd->variables.use_secondary_engine == SECONDARY_ENGINE_FORCED) {
       trx_t* trx = thd_to_trx (m_rpd_thd);
       if (trx->state == TRX_STATE_ACTIVE)
         trx_commit(trx);
    }
    m_imcs_reader->close();

    m_rpd_context.reset(nullptr);
    m_imcs_reader.reset(nullptr);
  }

  return 0;
}

int ha_rapid::rnd_init(bool scan) {
  DBUG_TRACE;
  inited = handler::RND;
  return rapid_initialize();
}

/** Ends a table scan.
 @return 0 or error number */
int ha_rapid::rnd_end() {
  DBUG_TRACE;
  inited = handler::NONE;
  return rapid_deinitialize();
}

/** Reads the next row in a table scan (also used to read the FIRST row
 in a table scan).
 @return 0, HA_ERR_END_OF_FILE, or error number */
int ha_rapid::rnd_next(unsigned char *buffer) {
  DBUG_TRACE;
  ut_ad (m_start_of_scan && inited == handler::RND);

  ha_statistic_increment(&System_status_var::ha_read_rnd_next_count);
  auto err = m_imcs_reader->read(m_rpd_context.get(), buffer);
  return err;
}

int ha_rapid::info(unsigned int flags) {
  // Get the cardinality statistics from the primary storage engine.
  handler *primary = ha_get_primary_handler();
  int ret = primary->info(flags);
  if (ret == 0) {
    stats.records = primary->stats.records;
  }
  return ret;
}

handler::Table_flags ha_rapid::table_flags() const {
  ulong flags = HA_READ_NEXT | HA_READ_PREV | HA_READ_ORDER | HA_READ_RANGE |
                HA_KEYREAD_ONLY | HA_DO_INDEX_COND_PUSHDOWN;
  return flags;
}

int ha_rapid::key_cmp(KEY_PART_INFO *key_part, const uchar *key, uint key_length) {
  uint store_length;

  for (const uchar *end = key + key_length; key < end;
       key += store_length, key_part++) {
    int cmp;
    const int res = (key_part->key_part_flag & HA_REVERSE_SORT) ? -1 : 1;
    store_length = key_part->store_length;
    if (key_part->null_bit) {
      /* This key part allows null values; NULL is lower than everything */
      const bool field_is_null = key_part->field->is_null();
      if (*key)  // If range key is null
      {
        /* the range is expecting a null value */
        if (!field_is_null) return res;  // Found key is > range
        /* null -- exact match, go to next key part */
        continue;
      } else if (field_is_null)
        return -res;  // NULL is less than any value
      key++;          // Skip null byte
      store_length--;
    }
    if ((cmp = key_part->field->key_cmp(key, key_part->length)) < 0)
      return -res;
    if (cmp > 0) return res;
  }
  return 0;  // Keys are equal
}

int ha_rapid::compare_key_icp(const key_range *range) {
  int cmp;
  if (!range) return 0;  // no max range
  cmp = key_cmp(range_key_part, range->key, range->length);
  if (!cmp) cmp = get_key_comp_result();
  if (get_range_scan_direction() == RANGE_SCAN_DESC) cmp = -cmp;
  return cmp;
}

Item* ha_rapid::get_cond_item(Item* cond, Field* key_field) {
  /**
   * In rapide, it's a column store, we only juse the first part of an index as we
   * index when we insert the data into rapid, therefore, if we use comb index,
   * such as we have an PK(cola, colb), and using cond as cond(cola, a) OP cond(colb,b).
   * Therefore, in rapid, only the first part of cond used in pushed down condition.
  */
  if (cond->type() == Item::COND_ITEM) {
    List_iterator<Item> li(*((Item_cond *)cond)->argument_list());
    Item *item;
    while ((item = li++)) {
      if (item->type() == Item::COND_ITEM) {
        //if ((Item_cond*)item)->functype() == Item_func::)
        get_cond_item(item, key_field);

      } else if (item->type() == Item::FUNC_ITEM) {
        Item_func *item_func = (Item_func *)item;
        const Item_func::Functype func_type = item_func->functype();
        ut_a(func_type != Item_func::TRIG_COND_FUNC ||
            func_type != Item_func::DD_INTERNAL_FUNC);

        if (item_func->argument_count() > 0) {
        /* This is a function, apply condition recursively to arguments */
          Item **item_end =
              (item_func->arguments()) + item_func->argument_count();
          for (Item **child = item_func->arguments(); child != item_end;
              child++) {
            auto arg = *child;
            if (uses_index_fields_only(arg, table, 0, false))
              return arg;
            get_cond_item(arg, key_field);
          }
        }
      } else {
        switch (item->type()) {
          case Item::FIELD_ITEM: {
             Item_field* item_f = down_cast<Item_field*> (item);
             if (item_f->field->table == table && item_f->field == key_field) return item_f;
          } break;
          case  Item::REF_ITEM: {
            cond->real_item();
          }break;
          default: break;
        }
      }
    }
  }
  return nullptr;
}

Item *ha_rapid::idx_cond_push(uint keyno, Item *idx_cond)
{
  DBUG_TRACE;
  ut_ad(keyno != MAX_KEY);
  ut_ad(idx_cond != nullptr);

  pushed_idx_cond = idx_cond;
  pushed_idx_cond_keyno = keyno;
  in_range_check_pushed_down = true;

  /* We will evaluate the condition entirely */
  return nullptr;
}

unsigned long ha_rapid::index_flags(unsigned int idx, unsigned int part,
                                   bool all_parts) const {
  //here, we support the same index flag as primary engine.
  const handler *primary = ha_get_primary_handler();
  const unsigned long primary_flags =
      primary == nullptr ? 0 : primary->index_flags(idx, part, all_parts);

  if(pushed_idx_cond) {}
  // Inherit the following index flags from the primary handler, if they are
  // set:
  //
  // HA_READ_RANGE - to signal that ranges can be read from the index, so that
  // the optimizer can use the index to estimate the number of rows in a range.
  //
  // HA_KEY_SCAN_NOT_ROR - to signal if the index returns records in rowid
  // order. Used to disable use of the index in the range optimizer if it is not
  // in rowid order.

  return ((HA_READ_NEXT | HA_READ_PREV | HA_READ_ORDER |
           HA_KEYREAD_ONLY | HA_DO_INDEX_COND_PUSHDOWN |
           HA_READ_RANGE | HA_KEY_SCAN_NOT_ROR) & primary_flags);
}

uint ha_rapid::max_supported_keys() const {
  return (MAX_KEY);
}

uint ha_rapid::max_supported_key_length() const {
  return (MAX_KEY);
}

int ha_rapid::index_init(uint keynr, bool sorted) {
  DBUG_TRACE;
  active_index = keynr;

  m_primary_key = dynamic_cast<ha_innobase*>(ha_get_primary_handler())->innobase_get_index(keynr);
  bool index_usable {false};
  if (m_primary_key == nullptr) {
    index_usable = false;
    return 1;
  }

  index_usable = m_primary_key->is_usable(thd_to_trx(ha_thd()));
  if (!index_usable) {
    if (m_primary_key->is_corrupted()) {
      return m_primary_key->is_clustered() ?  HA_ERR_TABLE_CORRUPT : HA_ERR_INDEX_CORRUPT;
     }
  }

  auto ret = rapid_initialize();
  inited = handler::INDEX;

  return ret;
}

int ha_rapid::index_end() {
  DBUG_TRACE;

  active_index = MAX_KEY;

  in_range_check_pushed_down = false;
  inited = handler::NONE;

  return rapid_deinitialize();
}

/** Positions an index cursor to the index specified in the handle. Fetches the
 row if any.
 @return 0, HA_ERR_KEY_NOT_FOUND, or error number */
int ha_rapid::index_read(uchar *buf, const uchar *key, uint key_len,
                 ha_rkey_function find_flag) {
  DBUG_TRACE;
  ut_ad (m_start_of_scan && inited == handler::INDEX);

  ha_statistic_increment(&System_status_var::ha_read_rnd_next_count);
  auto err = m_imcs_reader->index_read(m_rpd_context.get(), buf,
                                       const_cast<uchar*>(key), key_len, find_flag);
  return err;
}

int ha_rapid::index_read_last(uchar *buf, const uchar *key, uint key_len) {
  return HA_ERR_KEY_NOT_FOUND;
}

/** Reads the next row from a cursor.
 @return 0, HA_ERR_END_OF_FILE, or error number */
int ha_rapid::index_next(uchar *buf) {
  ut_ad (m_start_of_scan && inited == handler::INDEX);

  ha_statistic_increment(&System_status_var::ha_read_rnd_next_count);
  auto err = m_imcs_reader->index_next(m_rpd_context.get(), buf);
  return err;
}

/** Reads the next row matching to the key value given as the parameter.
 @return 0, HA_ERR_END_OF_FILE, or error number */
int ha_rapid::index_next_same(uchar *buf, const uchar *key, uint keylen) {
  ut_ad (m_start_of_scan && inited == handler::INDEX);

  ha_statistic_increment(&System_status_var::ha_read_rnd_next_count);
  auto err = m_imcs_reader->index_next_same(m_rpd_context.get(), buf,
                                      const_cast<uchar*>(key), keylen,
                                      HA_READ_KEY_EXACT);
  return err;
}

/** Reads the previous row from a cursor, which must have previously been
 positioned using index_read.
 @return 0, HA_ERR_END_OF_FILE, or error number */
int ha_rapid::index_prev(uchar *buf) {
  return HA_ERR_END_OF_FILE;
}

/** Positions a cursor on the first record in an index and reads the
 corresponding row to buf.
 @return 0, HA_ERR_END_OF_FILE, or error code */
int ha_rapid::index_first(uchar *buf) {
  ha_statistic_increment(&System_status_var::ha_read_rnd_next_count);

  //m_rpd_context->m_extra_info.m_find_flag = HA_READ_AFTER_KEY;
  return m_imcs_reader->index_general(m_rpd_context.get(), buf);
}

/** Positions a cursor on the last record in an index and reads the
 corresponding row to buf.
 @return 0, HA_ERR_END_OF_FILE, or error code */
int ha_rapid::index_last(uchar *buf) {
  return HA_ERR_END_OF_FILE;
}

#if 0
int ha_rapid::multi_range_read_init(RANGE_SEQ_IF *seq, void *seq_init_param,
                          uint n_ranges, uint mode,
                          HANDLER_BUFFER *buf) {
  return 0;
}

int ha_rapid::multi_range_read_next(char **range_info) {
  return 0;
}

ha_rows ha_rapid::multi_range_read_info_const(uint keyno, RANGE_SEQ_IF *seq,
                                    void *seq_init_param, uint n_ranges,
                                    uint *bufsz, uint *flags,
                                    Cost_estimate *cost) {
  return 0;
}

ha_rows ha_rapid::multi_range_read_info(uint keyno, uint n_ranges, uint keys,
                              uint *bufsz, uint *flags,
                              Cost_estimate *cost) {
  return 0;
}
#endif
/**
Index Condition Pushdown interface implementation */

/** Shannon Rapid index push-down condition check
 @return ICP_NO_MATCH, ICP_MATCH, or ICP_OUT_OF_RANGE */
ICP_RESULT
shannon_rapid_index_cond(ha_rapid *h) /*!< in/out: pointer to ha_rapid */
{
  DBUG_TRACE;

  assert(h->pushed_idx_cond);
  assert(h->pushed_idx_cond_keyno != MAX_KEY);

  if (h->end_range && h->compare_key_icp(h->end_range) > 0) {
    /* caller should return HA_ERR_END_OF_FILE already */
    return ICP_OUT_OF_RANGE;
  }

  return h->pushed_idx_cond->val_int() ? ICP_MATCH : ICP_NO_MATCH;
}

ha_rows ha_rapid::estimate_rows_upper_bound() {
  DBUG_TRACE;

  /* Calculate a minimum length for a clustered index record and from
  that an upper bound for the number of rows. Since we only calculate
  new statistics in row0mysql.cc when a table has grown by a threshold
  factor, we must add a safety factor 2 in front of the formula below. */
  ShannonBase::Imcs::Imcs* imcs_instance = ShannonBase::Imcs::Imcs::get_instance();
  assert(imcs_instance);
  ha_rows estimate = imcs_instance->get_rows(table);

  return (ha_rows)estimate;
}

/** Estimates the number of index records in a range.
 @return estimated number of rows */
ha_rows ha_rapid::records_in_range(unsigned int index, key_range *min_key,
                                  key_range *max_key) {
  // Get the number of records in the range from the primary storage engine.
  DBUG_TRACE;
  /**
   * due to the rows stored in imcs by primary key order, therefore, it should be in ordered.
   * it's friendly to purge the unsatisfied chunk as fast as possible.
  */
  std::unique_ptr<ImcsReader> reader= std::make_unique<ImcsReader>(table);
  if (!reader.get()) return 0;

  reader->open();
  std::unique_ptr<RapidContext> rpd_context  = std::make_unique<RapidContext>();
  rpd_context->m_table = table;
  rpd_context->m_current_db = table->s->db.str;
  rpd_context->m_current_table = table->s->table_name.str;

  trx_t* trx = check_trx_exists (m_rpd_thd);
  TrxInInnoDB trx_in_innodb(trx);
  trx_start_if_not_started(trx, false, UT_LOCATION_HERE);
  if (trx->isolation_level > TRX_ISO_READ_UNCOMMITTED)
    trx_assign_read_view(trx);
  rpd_context->m_trx = trx;

  auto nums = reader->records_in_range(rpd_context.get(), index, min_key, max_key);
  reader->close();
  trx_commit(trx);

  return nums;
}

THR_LOCK_DATA **ha_rapid::store_lock(THD *, THR_LOCK_DATA **to,
                                    thr_lock_type lock_type) {
  if (lock_type != TL_IGNORE && m_lock.type == TL_UNLOCK)
    m_lock.type = lock_type;
  *to++ = &m_lock;
  return to;
}

int ha_rapid::load_table(const TABLE &table_arg) {
  DBUG_TRACE;
  ut_ad(table_arg.file != nullptr);
  THD* thd = m_rpd_thd;
  if (shannon_loaded_tables->get(table_arg.s->db.str, table_arg.s->table_name.str) != nullptr) {
    std::ostringstream err;
    err << table_arg.s->db.str << "." <<table_arg.s->table_name.str << " already loaded";
    my_error(ER_SECONDARY_ENGINE_LOAD, MYF(0), err.str().c_str());
    return HA_ERR_GENERIC;
  }

  for (uint idx =0; idx < table_arg.s->fields; idx ++) {
    Field* key_field = *(table_arg.field + idx);
    if (!Utils::Util::is_support_type(key_field->type())) {
      std::ostringstream err;
      err << key_field->field_name << " type not allowed";
      my_error(ER_SECONDARY_ENGINE_LOAD, MYF(0), err.str().c_str());
      return HA_ERR_GENERIC;
    }
  }

  std::unique_ptr<ImcsReader> imcs_reader = std::make_unique<ImcsReader>(const_cast<TABLE*>(&table_arg));
  ut_a(imcs_reader.get());
  imcs_reader->open();
  /*** in future, we will load the content strings from dictionary file, which makes it more flexible.
  at rapid engine startup phase. and will make each loaded column use its own dictionary, so called
  local dictionary. the dictionary algo defined by column's comment text. */
  std::string db_name(table_arg.s->db.str);
  if (loaded_dictionaries.find(db_name) == loaded_dictionaries.end())
     loaded_dictionaries.insert(std::make_pair(db_name, std::make_unique<Compress::Dictionary>()));

  ShannonBase::RapidContext context;
  context.m_current_db = table_arg.s->db.str;
  context.m_current_table = table_arg.s->table_name.str;
  context.m_table = const_cast<TABLE *>(&table_arg);
  // check if primary key is missing. rapid engine must has at least one PK. 
  if (table_arg.s->is_missing_primary_key()) {
    my_error(ER_REQUIRES_PRIMARY_KEY, MYF(0));
    return HA_ERR_GENERIC;
  }

  context.m_extra_info.m_keynr = 0;
  auto key = (table_arg.key_info + 0);
  for (uint keyid =0; keyid < key->user_defined_key_parts; keyid++) {
    if (key->key_part[keyid].field->is_flag_set(NOT_SECONDARY_FLAG)) {
      my_error(ER_RAPID_DA_PRIMARY_KEY_CAN_NOT_HAVE_NOT_SECONDARY_FLAG, MYF(0),
               table_arg.s->db.str, table_arg.s->table_name.str);
      return HA_ERR_GENERIC;
    }
  }

  context.m_extra_info.m_key_buff = std::make_unique<uchar[]>(key->key_length);
  // Scan the primary table and read the records.
  if (table_arg.file->inited == NONE && table_arg.file->ha_rnd_init(true)) {
    my_error(ER_NO_SUCH_TABLE, MYF(0), table_arg.s->db.str,
             table_arg.s->table_name.str);
    return HA_ERR_GENERIC;
  }
  //Start to write to IMCS. Do scan the primary table.
  m_rpd_thd->set_sent_row_count(0);
  int tmp {HA_ERR_GENERIC};

  while ((tmp = table_arg.file->ha_rnd_next(table_arg.record[0])) != HA_ERR_END_OF_FILE) {
   /*** ha_rnd_next can return RECORD_DELETED for MyISAM when one thread is reading and another deleting
    without locks. Now, do full scan, but multi-thread scan will impl in future. */
    if (tmp == HA_ERR_KEY_NOT_FOUND) break;

    auto offset {0};
    memset(context.m_extra_info.m_key_buff.get(), 0x0, key->key_length);
    for (uint key_partid = 0; key_partid < key->user_defined_key_parts; key_partid++) {
      memcpy(context.m_extra_info.m_key_buff.get() + offset,
             key->key_part[key_partid].field->field_ptr(),
             key->key_part[key_partid].store_length);
      offset += key->key_part[key_partid].store_length;
    }
    context.m_extra_info.m_key_len = offset;

    uint32 field_count = table_arg.s->fields;
    Field *field_ptr = nullptr;
    uint32 primary_key_idx [[maybe_unused]] = field_count;

    context.m_trx = thd_to_trx(m_rpd_thd);
    field_ptr = *(table_arg.field + field_count); //ghost field.
    if (field_ptr && field_ptr->type() == MYSQL_TYPE_DB_TRX_ID) {
      context.m_extra_info.m_trxid = field_ptr->val_int();
    }

    if (context.m_trx->state == TRX_STATE_NOT_STARTED) {
      assert (false);
    }
    //will used rowid as rapid pk.
    //if (imcs_instance->write_direct(&context, field_ptr)) {
    if (imcs_reader->write(&context, const_cast<TABLE*>(&table_arg)->record[0])) {
      table_arg.file->ha_rnd_end();
      imcs_instance->delete_all_direct(&context);
      my_error(ER_SECONDARY_ENGINE_LOAD, MYF(0), table_arg.s->db.str,
               table_arg.s->table_name.str);
      return HA_ERR_GENERIC;
    }
    ha_statistic_increment(&System_status_var::ha_read_rnd_count);
    m_rpd_thd->inc_sent_row_count(1);
    if (tmp == HA_ERR_RECORD_DELETED && !thd->killed) continue;
  }
  table_arg.file->ha_rnd_end();

  m_share = new RapidShare (table_arg);
  m_share->file = this;
  m_share->m_tableid = table_arg.s->table_map_id.id();
  shannon_loaded_tables->add(table_arg.s->db.str, table_arg.s->table_name.str, m_share);
  if (shannon_loaded_tables->get(table_arg.s->db.str, table_arg.s->table_name.str) ==
      nullptr) {
    my_error(ER_NO_SUCH_TABLE, MYF(0), table_arg.s->db.str,
             table_arg.s->table_name.str);
    return HA_ERR_KEY_NOT_FOUND;
  }

  return 0;
}

int ha_rapid::unload_table(const char *db_name, const char *table_name,
                          bool error_if_not_loaded) {
  DBUG_TRACE;
  if (error_if_not_loaded &&
      shannon_loaded_tables->get(db_name, table_name) == nullptr) {
    my_error(ER_SECONDARY_ENGINE_PLUGIN, MYF(0),
             "Table is not loaded on a secondary engine");
    return HA_ERR_GENERIC;
  }
  
  ShannonBase::Imcs::Imcs* imcs_instance = ShannonBase::Imcs::Imcs::get_instance();
  assert(imcs_instance);
  RapidContext context;
  context.m_current_db = std::string(db_name);
  context.m_current_table = std::string(table_name);

  if (auto ret = imcs_instance->delete_all_direct(&context)) {
    return ret;
  }
  shannon_loaded_tables->erase(db_name, table_name);

  return 0;
}
}  // namespace ShannonBase

static bool ShannonPrepareSecondaryEngine(THD *thd, LEX *lex) {
  DBUG_EXECUTE_IF("secondary_engine_rapid_prepare_error", {
    my_error(ER_SECONDARY_ENGINE_PLUGIN, MYF(0), "");
    return true;
  });

  auto context = new (thd->mem_root) ShannonBase::Shannon_execution_context();
  if (context == nullptr) return true;
  lex->set_secondary_engine_execution_context(context);

  // Disable use of constant tables and evaluation of subqueries during
  // optimization.
  lex->add_statement_options(OPTION_NO_CONST_TABLES |
                             OPTION_NO_SUBQUERY_DURING_OPTIMIZATION);

  return false;
}

static void ShannonAssertSupportedPath(const AccessPath *path) {
  switch (path->type) {
    // The only supported join type is hash join. Other join types are disabled
    // in handlerton::secondary_engine_flags.
    case AccessPath::NESTED_LOOP_JOIN: /* purecov: deadcode */
    case AccessPath::NESTED_LOOP_SEMIJOIN_WITH_DUPLICATE_REMOVAL:
    case AccessPath::BKA_JOIN:
    case AccessPath::INDEX_SCAN:
    case AccessPath::REF:
    case AccessPath::REF_OR_NULL:
    case AccessPath::EQ_REF:
    case AccessPath::PUSHED_JOIN_REF:
    case AccessPath::INDEX_RANGE_SCAN:
    case AccessPath::INDEX_SKIP_SCAN:
    case AccessPath::GROUP_INDEX_SKIP_SCAN:
    case AccessPath::ROWID_INTERSECTION:
    case AccessPath::ROWID_UNION:
    case AccessPath::DYNAMIC_INDEX_RANGE_SCAN:
      assert(false); /* purecov: deadcode */
      break;
    default:
      break;
  }

  // This secondary storage engine does not yet store anything in the auxiliary
  // data member of AccessPath.
  assert(path->secondary_engine_data == nullptr);
}

static bool ShannonOptimizeSecondaryEngine(THD *thd [[maybe_unused]], LEX *lex) {
  // The context should have been set by PrepareSecondaryEngine.
  assert(lex->secondary_engine_execution_context() != nullptr);

  DBUG_EXECUTE_IF("secondary_engine_rapid_optimize_error", {
    my_error(ER_SECONDARY_ENGINE_PLUGIN, MYF(0), "");
    return true;
  });

  DEBUG_SYNC(thd, "before_rapid_optimize");

  if (lex->using_hypergraph_optimizer) {
    WalkAccessPaths(lex->unit->root_access_path(), nullptr,
                    WalkAccessPathPolicy::ENTIRE_TREE,
                    [](AccessPath *path, const JOIN *) {
                      ShannonAssertSupportedPath(path);
                      return false;
                    });
  }
  /** Here, sql has been optimized with 'unit->optimize()'. hence, we just only use
  rapid optimizer to do some necessaries optimization to adjust the best plan.*/
#if 0
  std::unique_ptr<ShannonBase::OptimizeContext> optimze_context =
    std::make_unique<ShannonBase::OptimizeContext>();
  optimze_context->m_thd = thd;

  Query_expression* query_expr_second = lex->unit;
  std::shared_ptr<Query_expression> query_expr(query_expr_second);

  std::shared_ptr<ShannonBase::Optimizer::CostEstimator> cost_est;
  cost_est.reset(new ShannonBase::Optimizer::CostEstimator());
  std::unique_ptr<ShannonBase::Optimizer::Optimizer> optimizer =
    std::make_unique<ShannonBase::Optimizer::Optimizer> (query_expr, cost_est);

  auto ret = optimizer->optimize(optimze_context.get(), query_expr);
#endif
  return false;
}

//to estimate the cost used  secondary engine.
static bool ShannonCompareJoinCost(THD *thd, const JOIN &join, double optimizer_cost,
                            bool *use_best_so_far, bool *cheaper,
                            double *secondary_engine_cost) {
  *use_best_so_far = false;

  DBUG_EXECUTE_IF("secondary_engine_rapid_compare_cost_error", {
    my_error(ER_SECONDARY_ENGINE_PLUGIN, MYF(0), "");
    return true;
  });

  DBUG_EXECUTE_IF("secondary_engine_rapid_choose_first_plan", {
    *use_best_so_far = true;
    *cheaper = true;
    *secondary_engine_cost = optimizer_cost;
  });

  // Just use the cost calculated by the optimizer by default.
  *secondary_engine_cost = optimizer_cost;

  // This debug flag makes the cost function prefer orders where a table with
  // the alias "X" is closer to the beginning.
  DBUG_EXECUTE_IF("secondary_engine_rapid_change_join_order", {
    double cost = join.tables;
    for (size_t i = 0; i < join.tables; ++i) {
      const Table_ref *ref = join.positions[i].table->table_ref;
      if (std::string(ref->alias) == "X") {
        cost += i;
      }
    }
    *secondary_engine_cost = cost;
  });

  // Check if the calculated cost is cheaper than the best cost seen so far.
  *cheaper = down_cast<ShannonBase::Shannon_execution_context *>(
                 thd->lex->secondary_engine_execution_context())
                 ->BestPlanSoFar(join, *secondary_engine_cost);

  return false;
}

static bool ShannonModifyAccessPathCost(THD *thd [[maybe_unused]],
                                 const JoinHypergraph &hypergraph
                                 [[maybe_unused]],
                                 AccessPath *path) {
  assert(!thd->is_error());
  assert(hypergraph.query_block()->join == hypergraph.join());
  ShannonAssertSupportedPath(path);
  return false;
}

static handler *ShannonCreateHandler(handlerton *hton, TABLE_SHARE *table_share, bool partitioned,
                       MEM_ROOT *mem_root) {
  assert(hton == ShannonBase::shannon_rapid_hton_ptr);
  if (partitioned) {
    //to do, partitioned rapid table will be supported in next.
  }
  return new (mem_root) ShannonBase::ha_rapid(hton, table_share);
}
static int ShannonStartConsistentSnapshot(handlerton* hton, THD* thd) {
  assert(hton == ShannonBase::shannon_rapid_hton_ptr);
  trx_t* trx = thd_to_trx(thd);
  assert(trx);
  if (!trx_is_started(trx)) { //maybe the some error in primary engine. it should be started.
                              //here,in case.
    trx_start_if_not_started_xa(trx, false, UT_LOCATION_HERE);
    if (trx->isolation_level == TRX_ISO_REPEATABLE_READ)
      trx_assign_read_view(trx);
  }
  return 0;
}
/*********************************************************************
 *  Start to define the sys var for shannonbase rapid.
 *********************************************************************/
static void shannonbase_rapid_populate_buffer_size_update [[maybe_unused]](
    /*===========================*/
    THD *thd,                       /*!< in: thread handle */
    SYS_VAR *var [[maybe_unused]],  /*!< in: pointer to system variable */
    void *var_ptr [[maybe_unused]], /*!< out: where the formal string goes */
    const void *save) /*!< in: immediate result from check function */
{
  ulong in_val = *static_cast<const ulong *>(save);
  //set to in_val;
  if (in_val < ShannonBase::Populate::sys_population_buffer_sz) {
    in_val = ShannonBase::Populate::sys_population_buffer_sz;
    push_warning_printf(thd, Sql_condition::SL_WARNING, ER_WRONG_ARGUMENTS,
                        "population_buffer_size cannot be"
                        " set more than rapid_memory_size.");
    push_warning_printf(thd, Sql_condition::SL_WARNING, ER_WRONG_ARGUMENTS,
                        "Setting population_buffer_size to %lu",
                        ShannonBase::Populate::sys_population_buffer_sz);
  }

  ShannonBase::Populate::sys_population_buffer_sz = in_val;
}

static void rapid_memory_size_update [[maybe_unused]](
    /*===========================*/
    THD *thd,                       /*!< in: thread handle */
    SYS_VAR *var [[maybe_unused]],  /*!< in: pointer to system variable */
    void *var_ptr [[maybe_unused]], /*!< out: where the formal string goes */
    const void *save) /*!< in: immediate result from check function */
{
  ulong in_val = *static_cast<const ulong *>(save);

  if (in_val < ShannonBase::Imcs::rapid_memory_size) {
    in_val = ShannonBase::Imcs::rapid_memory_size;
    push_warning_printf(
        thd, Sql_condition::SL_WARNING, ER_WRONG_ARGUMENTS,
        "rapid_memory_size cannot be set more than srv buffer.");
    push_warning_printf(thd, Sql_condition::SL_WARNING, ER_WRONG_ARGUMENTS,
                        "Setting rapid_memory_size to %lu",
                        ShannonBase::Imcs::rapid_memory_size);
  }

  ShannonBase::Imcs::rapid_memory_size = in_val;
}

/** Here we export shannonbase status variables to MySQL. */
static SHOW_VAR shannonbase_rapid_status_variables[] = {
    {"rapid_memory_size_max", (char*)&ShannonBase::Imcs::rapid_memory_size,
                          SHOW_LONG, SHOW_SCOPE_GLOBAL},

    {"rapid_populate_buffer_size_max", (char*)&ShannonBase::Populate::sys_population_buffer_sz,
                                  SHOW_LONG, SHOW_SCOPE_GLOBAL},

    {"rapid_chunk_size_max", (char*)&ShannonBase::Imcs::rapid_chunk_size,
                          SHOW_LONG, SHOW_SCOPE_GLOBAL},
    {NullS, NullS, SHOW_LONG, SHOW_SCOPE_GLOBAL}
};
    
/** Callback function for accessing the Rapid variables from MySQL:  SHOW VARIABLES. */
static int show_shannonbase_rapid_vars(THD *, SHOW_VAR *var, char *) {
  //gets the latest variables of shannonbase rapid.
  var->type = SHOW_ARRAY;
  var->value = (char *)&shannonbase_rapid_status_variables;
  var->scope = SHOW_SCOPE_GLOBAL;

  return (0);
}
static SHOW_VAR shannonbase_rapid_status_variables_export[] = {
    {"ShannonBase Rapid", (char *)&show_shannonbase_rapid_vars, SHOW_FUNC, SHOW_SCOPE_GLOBAL},
    {NullS, NullS, SHOW_LONG, SHOW_SCOPE_GLOBAL}};

static MYSQL_SYSVAR_ULONG(
    rapid_memory_size_max,
    ShannonBase::Imcs::rapid_memory_size,
    PLUGIN_VAR_OPCMDARG | PLUGIN_VAR_READONLY,
    "Number of memory size that used for rapid engine, and it must "
    "not be oversize half of physical mem size.",
    nullptr, nullptr,
    ShannonBase::SHANNON_MAX_MEMRORY_SIZE, 0,
    ShannonBase::SHANNON_MAX_MEMRORY_SIZE, 0);

<<<<<<< HEAD
static MYSQL_SYSVAR_ULONG(rapid_populate_buffer_size_max,
                          ShannonBase::Populate::sys_population_buffer_sz,
=======
static MYSQL_SYSVAR_ULONGLONG(rapid_populate_buffer_size_max,
                          ShannonBase::Populate::population_buffer_size,
>>>>>>> a77402b7
                          PLUGIN_VAR_OPCMDARG | PLUGIN_VAR_READONLY,
                          "Number of populate buffer size that must not be 10% "
                          "rapid_populate_buffer size.",
                          NULL, nullptr,
                          ShannonBase::SHANNON_MAX_POPULATION_BUFFER_SIZE, 0,
                          ShannonBase::SHANNON_MAX_POPULATION_BUFFER_SIZE,0);

static MYSQL_SYSVAR_ULONG(
    rapid_chunk_size_max,
    ShannonBase::Imcs::rapid_chunk_size,
    PLUGIN_VAR_OPCMDARG | PLUGIN_VAR_READONLY,
    "Number of chunk memory size that used for rapid engine.",
    nullptr, nullptr,
    ShannonBase::SHANNON_CHUNK_SIZE, 0,
    ShannonBase::SHANNON_CHUNK_SIZE, 0);

//System variables of Shannonbase
static struct SYS_VAR *shannonbase_rapid_system_variables[] = {
    MYSQL_SYSVAR(rapid_memory_size_max),
    MYSQL_SYSVAR(rapid_populate_buffer_size_max),
    MYSQL_SYSVAR(rapid_chunk_size_max),
    nullptr,
};

/** Here, end of, we export shannonbase status variables to MySQL. */
static int Shannonbase_Rapid_Init(MYSQL_PLUGIN p) {
  ShannonBase::shannon_loaded_tables = new ShannonBase::ShannonLoadedTables();

  handlerton *shannon_rapid_hton = static_cast<handlerton *>(p);
  ShannonBase::shannon_rapid_hton_ptr = shannon_rapid_hton;
  shannon_rapid_hton->create = ShannonCreateHandler;
  shannon_rapid_hton->state = SHOW_OPTION_YES;
  shannon_rapid_hton->flags = HTON_IS_SECONDARY_ENGINE;
  shannon_rapid_hton->db_type = DB_TYPE_UNKNOWN;
  shannon_rapid_hton->prepare_secondary_engine = ShannonPrepareSecondaryEngine;
  shannon_rapid_hton->optimize_secondary_engine = ShannonOptimizeSecondaryEngine;
  shannon_rapid_hton->compare_secondary_engine_cost = ShannonCompareJoinCost;
  shannon_rapid_hton->secondary_engine_flags =
      MakeSecondaryEngineFlags(SecondaryEngineFlag::SUPPORTS_HASH_JOIN);
  shannon_rapid_hton->secondary_engine_modify_access_path_cost = ShannonModifyAccessPathCost;
  shannon_rapid_hton->start_consistent_snapshot = ShannonStartConsistentSnapshot;
  //shannon_rapid_hton->commit = ;
  //shannon_rapid_hton->rollback = ;

  //MEM_ROOT* mem_root = current_thd->mem_root;
  ShannonBase::imcs_instance = ShannonBase::Imcs::Imcs::get_instance();
  if (!ShannonBase::imcs_instance) {
    my_error(ER_SECONDARY_ENGINE_PLUGIN, MYF(0),
             "Cannot get IMCS instance.");
    return 1;
  };
  auto ret = ShannonBase::imcs_instance->initialize();
  if (!ret) ShannonBase::shannon_rpd_inited = true;

  ShannonBase::Populate::sys_population_buffer.reset(new ShannonBase::Populate::Ringbuffer<byte>());
  return ret;
}

static int Shannonbase_Rapid_Deinit(MYSQL_PLUGIN) {
  if (ShannonBase::shannon_loaded_tables) {
    delete ShannonBase::shannon_loaded_tables;
    ShannonBase::shannon_loaded_tables = nullptr;
  }
  ShannonBase::shannon_rpd_inited = false;
  return ShannonBase::imcs_instance->deinitialize();
}

static st_mysql_storage_engine shannonbase_rapid_storage_engine{
    MYSQL_HANDLERTON_INTERFACE_VERSION};

mysql_declare_plugin(shannon_rapid){
    MYSQL_STORAGE_ENGINE_PLUGIN,
    &shannonbase_rapid_storage_engine,
    "Rapid",
    PLUGIN_AUTHOR_SHANNON,
    "Shannon Rapid storage engine",
    PLUGIN_LICENSE_GPL,
    Shannonbase_Rapid_Init,
    nullptr,
    Shannonbase_Rapid_Deinit,
    ShannonBase::SHANNON_RAPID_VERSION,
    shannonbase_rapid_status_variables_export,
    shannonbase_rapid_system_variables,
    nullptr,
    0,
} mysql_declare_plugin_end;<|MERGE_RESOLUTION|>--- conflicted
+++ resolved
@@ -1031,13 +1031,8 @@
     ShannonBase::SHANNON_MAX_MEMRORY_SIZE, 0,
     ShannonBase::SHANNON_MAX_MEMRORY_SIZE, 0);
 
-<<<<<<< HEAD
-static MYSQL_SYSVAR_ULONG(rapid_populate_buffer_size_max,
-                          ShannonBase::Populate::sys_population_buffer_sz,
-=======
 static MYSQL_SYSVAR_ULONGLONG(rapid_populate_buffer_size_max,
                           ShannonBase::Populate::population_buffer_size,
->>>>>>> a77402b7
                           PLUGIN_VAR_OPCMDARG | PLUGIN_VAR_READONLY,
                           "Number of populate buffer size that must not be 10% "
                           "rapid_populate_buffer size.",

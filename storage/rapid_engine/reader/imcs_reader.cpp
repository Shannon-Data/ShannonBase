/**
   This program is free software; you can redistribute it and/or modify
   it under the terms of the GNU General Public License, version 2.0,
   as published by the Free Software Foundation.

   This program is also distributed with certain software (including
   but not limited to OpenSSL) that is licensed under separate terms,
   as designated in a particular file or component or in included license
   documentation.  The authors of MySQL hereby grant you an additional
   permission to link the program and your derivative works with the
   separately licensed software that they have included with MySQL.

   This program is distributed in the hope that it will be useful,
   but WITHOUT ANY WARRANTY; without even the implied warranty of
   MERCHANTABILITY or FITNESS FOR A PARTICULAR PURPOSE.  See the
   GNU General Public License, version 2.0, for more details.

   You should have received a copy of the GNU General Public License
   along with this program; if not, write to the Free Software
   Foundation, Inc., 51 Franklin St, Fifth Floor, Boston, MA 02110-1301  USA 

   The fundmental code for imcs. The chunk is used to store the data which
   transfer from row-based format to column-based format.

   Copyright (c) 2023, Shannon Data AI and/or its affiliates.

   The fundmental code for imcs.
*/
#include "storage/rapid_engine/reader/imcs_reader.h"

#include <string>

#include "include/ut0dbg.h" //ut_a
#include "include/template_utils.h"
#include "sql/table.h" //TABLE
#include "sql/field.h" //Field
#include "sql/my_decimal.h"
#include "storage/innobase/include/trx0trx.h"    //read_view
#include "storage/innobase/include/dict0mem.h"   //table_name_t
#include "storage/innobase/include/read0types.h" //ReadView

#include "storage/rapid_engine/imcs/imcs.h"
#include "storage/rapid_engine/imcs/cu.h"
#include "storage/rapid_engine/imcs/chunk.h"
namespace ShannonBase {

CuView::CuView(TABLE* table, Field* field) : m_source_table(table), m_source_field(field){
  ut_a(!m_source_field->is_flag_set(NOT_SECONDARY_FLAG));
  m_key_name = m_source_table->s->db.str;
  m_key_name+= m_source_table->s->table_name.str;
  m_key_name+= m_source_field->field_name;
  m_source_cu = Imcs::Imcs::get_instance()->get_Cu(m_key_name);
  if (!m_source_cu) {
    std::unique_ptr<Imcs::Cu> new_cu = std::make_unique<Imcs::Cu>(field);
    Imcs::Imcs::get_instance()->add_cu(m_key_name, new_cu);
  }
  m_source_cu = Imcs::Imcs::get_instance()->get_Cu(m_key_name);
  ut_a(m_source_cu);
}
int CuView::open(){
<<<<<<< HEAD
  DBUG_TRACE;
=======
>>>>>>> 16a7c062
  auto chunk = m_source_cu->get_chunk(m_reader_chunk_id);
  ut_a(chunk);
  m_reader_pos = chunk->get_base();
  m_reader_chunk_id = 0;

  m_writter_chunk_id = m_source_cu->get_chunk_nums() ? m_source_cu->get_chunk_nums() -1: 0;
  m_writter_pos = m_source_cu->get_chunk(m_writter_chunk_id)->get_data();
  return 0;
}
int CuView::close(){
<<<<<<< HEAD
  DBUG_TRACE;
=======
>>>>>>> 16a7c062
  m_reader_chunk_id = 0;
  m_reader_pos = nullptr;

  m_writter_chunk_id = 0;
  m_writter_pos = nullptr;
  return 0;
}
/**
 * this function is similiar to Chunk::Read_data, you should change these funcs in sync.
*/
int CuView::read(ShannonBaseContext* context, uchar* buffer, size_t length){
  DBUG_TRACE;
  ut_a(context && buffer);
  RapidContext* rpd_context = dynamic_cast<RapidContext*> (context);
  if (!m_source_cu) return HA_ERR_END_OF_FILE;

  //gets the chunks belongs to this cu.
  auto chunk = m_source_cu->get_chunk(m_reader_chunk_id);
  while (chunk) {
    ptrdiff_t diff = m_reader_pos - chunk->get_data();
    if (diff >= 0) { //to the next
      m_reader_chunk_id.fetch_add(1, std::memory_order::memory_order_acq_rel);
      chunk = m_source_cu->get_chunk(m_reader_chunk_id);
      if (!chunk) return HA_ERR_END_OF_FILE;
      m_reader_pos.store(chunk->get_base(), std::memory_order_acq_rel);
      continue;
    }
    uint8 offset{0};
    uint8 info = *((uint8*)(m_reader_pos + offset));   //info byte
    offset += SHANNON_INFO_BYTE_LEN;
    uint64 trxid = *((uint64*)(m_reader_pos + offset)); //trxid bytes
    offset += SHANNON_TRX_ID_BYTE_LEN;
    //visibility check at firt.
    table_name_t name{const_cast<char*>(m_source_table->s->table_name.str)};
    ReadView* read_view = trx_get_read_view(rpd_context->m_trx);
    ut_ad(read_view);
    if (!read_view->changes_visible(trxid, name) || (info & DATA_DELETE_FLAG_MASK)) {//invisible and deleted
      //TODO: travel the change link to get the visibile version data.
      m_reader_pos.fetch_add (SHANNON_ROW_TOTAL_LEN, std::memory_order_acq_rel); //to the next value.
      diff = m_reader_pos - chunk->get_data();
      if (diff >= 0) {
        m_reader_chunk_id.fetch_add(1, std::memory_order::memory_order_seq_cst);
        chunk = m_source_cu->get_chunk(m_reader_chunk_id);
        if (!chunk) return HA_ERR_END_OF_FILE;
        m_reader_pos.store(chunk->get_base(), std::memory_order_acq_rel);
        continue;
      } //no data here to the next.
    }
    #ifdef SHANNON_ONLY_DATA_FETCH
      uint32 sum_ptr_off;
      uint64 pk, data;
      //reads info field
      info [[maybe_unused]] = *(m_current_pos ++);
      m_current_pos += SHANNON_TRX_ID_BYTE_LEN;
      //reads PK field
      memcpy(&pk, m_current_pos, SHANNON_ROWID_BYTE_LEN);
      m_current_pos += SHANNON_ROWID_BYTE_LEN;
      //reads sum_ptr field
      memcpy(&sum_ptr_off, m_current_pos, SHANNON_SUMPTR_BYTE_LEN);
      m_current_pos +=SHANNON_SUMPTR_BYTE_LEN;
      if (!sum_ptr_off) {
      //To be impled.
      }
      //reads real data field. if it string type stores strid otherwise, real data.
      memcpy(&data, m_current_pos, SHANNON_DATA_BYTE_LEN);
      m_current_pos +=SHANNON_DATA_BYTE_LEN;
      //cpy the data into buffer.
      memcpy(buffer, &data, SHANNON_DATA_BYTE_LEN);
      return 0;
    #else
      memcpy(buffer, m_reader_pos, SHANNON_ROW_TOTAL_LEN);
      m_reader_pos.fetch_add(SHANNON_ROW_TOTAL_LEN, std::memory_order_acq_rel); //go to the next.
      return 0;
    #endif
  }
  return HA_ERR_END_OF_FILE;
}
int CuView::write(ShannonBaseContext* context, uchar*buffer, size_t length) {
<<<<<<< HEAD
  DBUG_TRACE;
=======
>>>>>>> 16a7c062
  ut_a(context && buffer);
  uchar* pos{nullptr};
  RapidContext* rpd_context = dynamic_cast<RapidContext*> (context);
  auto chunk_ptr = m_source_cu->get_chunk(m_writter_chunk_id);
  auto header = m_source_cu->get_header();
  if (!(pos = chunk_ptr->write_data_direct(rpd_context, buffer, length))) {
    //the prev chunk is full, then allocate a new chunk to write.
    ut_ad(m_source_field);
    auto new_chunk = std::make_unique<Imcs::Chunk>(m_source_field);
    pos = new_chunk->write_data_direct(rpd_context, buffer, length);
    if (pos){
      m_source_cu->add_chunk(new_chunk);
      m_writter_chunk_id.fetch_add(1, std::memory_order_acq_rel);

      chunk_ptr->get_header().m_next_chunk = m_source_cu->get_last_chunk();
      m_source_cu->get_last_chunk()->get_header().m_prev_chunk = chunk_ptr;
      m_writter_pos.store(m_source_cu->get_last_chunk()->get_data(), std::memory_order_acq_rel);
    } else return HA_ERR_GENERIC;
    //To update the metainfo.
  }
  //update the meta info.
  if (header->m_cu_type == MYSQL_TYPE_BLOB || header->m_cu_type == MYSQL_TYPE_STRING ||
      header->m_cu_type == MYSQL_TYPE_VARCHAR) { //string type, otherwise, update the meta info.
      return 0;
  }
  uint8 data_offset = SHANNON_INFO_BYTE_LEN + SHANNON_TRX_ID_BYTE_LEN + SHANNON_ROWID_BYTE_LEN;
        data_offset += SHANNON_SUMPTR_BYTE_LEN;
  double data_val = *(double*) (buffer + data_offset);
  header->m_rows++;
  header->m_sum += data_val;
  header->m_avg.store(header->m_sum/header->m_rows, std::memory_order::memory_order_relaxed);
  if (data_val > header->m_max)
    header->m_max.store(data_val, std::memory_order::memory_order_relaxed);
  if (data_val < header->m_min)
    header->m_min.store(data_val, std::memory_order::memory_order_relaxed);
  return 0;
}
ImcsReader::ImcsReader(TABLE* table) :
                      m_source_table(table),
                      m_db_name(table->s->db.str),
                      m_table_name(table->s->table_name.str) {
  m_rows_read = 0;
  m_start_of_scan = false;
  for (uint idx =0; idx < m_source_table->s->fields; idx ++) {
    std::string key = m_db_name + m_table_name;
    Field* field_ptr = *(m_source_table->field + idx);
    // Skip columns marked as NOT SECONDARY.
    if ((field_ptr)->is_flag_set(NOT_SECONDARY_FLAG)) continue;
    key += field_ptr->field_name;
    m_cu_views.emplace(key, std::make_unique<CuView>(table, field_ptr));
  }
}
int ImcsReader::open() {
  DBUG_TRACE;
  for(auto& item : m_cu_views) {
    item.second->open();
  }
  m_start_of_scan = true;
  return 0;
}
int ImcsReader::close() {
  DBUG_TRACE;
  for(auto& item : m_cu_views) {
    item.second->close();
  }
  m_start_of_scan = false;  
  return 0;
}
int ImcsReader::read(ShannonBaseContext* context, uchar* buffer, size_t length) {
  DBUG_TRACE;
  ut_a(context && buffer);
  if (!m_start_of_scan) return HA_ERR_GENERIC;
  for (uint idx =0; idx < m_source_table->s->fields; idx++) {
    Field* field_ptr = *(m_source_table->field + idx);
    // Skip columns marked as NOT SECONDARY.
    if ((field_ptr)->is_flag_set(NOT_SECONDARY_FLAG)) continue;

    ut_a(field_ptr);
    // Skip columns marked as NOT SECONDARY.
    if (!bitmap_is_set(m_source_table->read_set, field_ptr->field_index()) ||
        field_ptr->is_flag_set(NOT_SECONDARY_FLAG)) continue;

    std::string key = m_db_name + m_table_name + field_ptr->field_name;
    if (m_cu_views.find(key) == m_cu_views.end()) return HA_ERR_END_OF_FILE;

    uchar buff[SHANNON_ROW_TOTAL_LEN + 1] = {0};
    if (auto ret = m_cu_views[key].get()->read(context, buff)) return ret;
    #ifdef SHANNON_ONLY_DATA_FETCH
      double data = *(double*) buff;
      my_bitmap_map *old_map = tmp_use_all_columns(m_source_table, m_source_table->write_set);
      if (field_ptr->type() == MYSQL_TYPE_BLOB || field_ptr->type() == MYSQL_TYPE_STRING
          || field_ptr->type() == MYSQL_TYPE_VARCHAR) { //read the data
        String str;
        Compress::Dictionary* dict = m_cu_views[key].get()->local_dictionary();
        ut_ad(dict);
        dict->get(data, str, *const_cast<CHARSET_INFO*>(field_ptr->charset()));
        if (str.length())
          field_ptr->set_notnull();
        field_ptr->store(str.c_ptr(), str.length(), &my_charset_bin);
      } else {
        field_ptr->store (data);
      }
      if (old_map) tmp_restore_column_map(m_source_table->write_set, old_map);
    #else
      uint8 info = *(uint8*) buff;
      if (info & DATA_DELETE_FLAG_MASK) continue; //deleted rows.

      my_bitmap_map *old_map = tmp_use_all_columns(m_source_table, m_source_table->write_set);
      if (info & DATA_NULL_FLAG_MASK)
        field_ptr->set_null();
      else {
        field_ptr->set_notnull();
        uint8 data_offset = SHANNON_INFO_BYTE_LEN + SHANNON_TRX_ID_BYTE_LEN + SHANNON_ROWID_BYTE_LEN;
              data_offset += SHANNON_SUMPTR_BYTE_LEN;
        double val = *(double*) (buff + data_offset);
        switch (field_ptr->type()) {
          case MYSQL_TYPE_BLOB:
          case MYSQL_TYPE_STRING:
          case MYSQL_TYPE_VARCHAR: { //if string, stores its stringid, and gets from local dictionary.
            String str;
            Compress::Dictionary* dict =m_cu_views[key].get()->get_source()->local_dictionary();
            ut_ad(dict);
            dict->get(val, str, *const_cast<CHARSET_INFO*>(field_ptr->charset()));
            field_ptr->store(str.c_ptr(), str.length(), &my_charset_bin);
          }break;
          case MYSQL_TYPE_INT24:
          case MYSQL_TYPE_LONG:
          case MYSQL_TYPE_LONGLONG:
          case MYSQL_TYPE_FLOAT:
          case MYSQL_TYPE_DOUBLE: {
            field_ptr->store(val);
          } break;
          case MYSQL_TYPE_DECIMAL:
          case MYSQL_TYPE_NEWDECIMAL:{
            field_ptr->store(val);
          }break;
          case MYSQL_TYPE_DATE:
          case MYSQL_TYPE_DATETIME2:
          case MYSQL_TYPE_DATETIME:{
            field_ptr->store (val);
          } break;
          default: field_ptr->store (val);
        }
      }
      if (old_map) tmp_restore_column_map(m_source_table->write_set, old_map);
    #endif
  }
  return 0;
}
int ImcsReader::write(ShannonBaseContext* context, uchar*buffer, size_t lenght) {
<<<<<<< HEAD
  DBUG_TRACE;
=======
>>>>>>> 16a7c062
  ut_a(context && buffer);
  if (!m_start_of_scan) return HA_ERR_GENERIC;
  RapidContext* rpd_context = dynamic_cast<RapidContext*>(context);
  /** before insertion, should to check whether there's spare space to store the new data.
      or not. If no extra sapce left, allocate a new imcu. After a new imcu allocated, the
      meta info is stored into 'm_imcus'.
  */
  for (uint idx =0; idx < m_source_table->s->fields; idx++) {
    Field* field = *(m_source_table->field + idx);
    ut_a(field);
    // Skip columns marked as NOT SECONDARY.
    if ((field)->is_flag_set(NOT_SECONDARY_FLAG)) continue;

    std::string key_name = field->table->s->db.str;
    key_name += *field->table_name;
    key_name += field->field_name;
    if (m_cu_views.find(key_name) == m_cu_views.end()) return HA_ERR_END_OF_FILE;

    //start writing the data, at first, assemble the data we want to write. the layout of data
    //pls ref to: issue #8.[info | trx id | rowid(pk)| smu_ptr| data]. And the string we dont
    //store the string but using string id instead. offset[] = {0, 1, 9, 17, 21, 29}
    uint data_len = SHANNON_INFO_BYTE_LEN + SHANNON_TRX_ID_BYTE_LEN + SHANNON_ROWID_BYTE_LEN;
    data_len += SHANNON_SUMPTR_BYTE_LEN + SHANNON_DATA_BYTE_LEN;
    //start to pack the data, then writes into memory.
    std::unique_ptr<uchar[]> data (new uchar[data_len]);
    int8 info {0};
    int64 sum_ptr{0}, offset{0};
    if (field->is_real_null())
<<<<<<< HEAD
       info |= DATA_NULL_FLAG_MASK;
=======
    info |= DATA_NULL_FLAG_MASK;
>>>>>>> 16a7c062
    memcpy(data.get() + offset, &info, SHANNON_INFO_BYTE_LEN);
    offset += SHANNON_INFO_BYTE_LEN;
    memcpy(data.get() + offset, &rpd_context->m_extra_info.m_trxid, SHANNON_TRX_ID_BYTE_LEN);
    offset += SHANNON_TRX_ID_BYTE_LEN;
    memcpy(data.get() + offset, &rpd_context->m_extra_info.m_pk, SHANNON_ROWID_BYTE_LEN);
    offset += SHANNON_ROWID_BYTE_LEN;
    memcpy(data.get() + offset, &sum_ptr, SHANNON_SUMPTR_BYTE_LEN);
    offset += SHANNON_SUMPTR_BYTE_LEN;
    double data_val {0};
    if (!field->is_real_null()) {//not null
      switch (field->type()) {
        case MYSQL_TYPE_BLOB:
        case MYSQL_TYPE_STRING:
        case MYSQL_TYPE_VARCHAR: {
          String buf;
          buf.set_charset(field->charset());
          field->val_str(&buf);
          Compress::Dictionary* dict = m_cu_views[key_name].get()->get_source()->local_dictionary();
          ut_ad(dict);
          data_val = dict->store(buf);
        } break;
        case MYSQL_TYPE_INT24:
        case MYSQL_TYPE_LONG:
        case MYSQL_TYPE_LONGLONG:
        case MYSQL_TYPE_FLOAT:
        case MYSQL_TYPE_DOUBLE: {
          data_val = field->val_real();
        }break;
        case MYSQL_TYPE_DECIMAL:
        case MYSQL_TYPE_NEWDECIMAL: {
          my_decimal dval;
          field->val_decimal(&dval);
          my_decimal2double(10, &dval, &data_val);
        } break;
        case MYSQL_TYPE_DATE:
        case MYSQL_TYPE_DATETIME:
        case MYSQL_TYPE_TIME: {
          data_val = field->val_real();
        } break;
        default: data_val = field->val_real();
      }
      memcpy(data.get() + offset, &data_val, SHANNON_DATA_BYTE_LEN);
    }
    auto err = m_cu_views[key_name].get()->write(context, data.get(), data_len);
    if (err) return err;
  }
  return 0;
}
uchar* ImcsReader::tell() {
  return nullptr;
}
uchar* ImcsReader::seek(uchar* pos) {
  return nullptr;
}
uchar* ImcsReader::seek(size_t offset) {
  return nullptr;
}

} //ns:shannonbase<|MERGE_RESOLUTION|>--- conflicted
+++ resolved
@@ -58,10 +58,7 @@
   ut_a(m_source_cu);
 }
 int CuView::open(){
-<<<<<<< HEAD
-  DBUG_TRACE;
-=======
->>>>>>> 16a7c062
+  DBUG_TRACE;
   auto chunk = m_source_cu->get_chunk(m_reader_chunk_id);
   ut_a(chunk);
   m_reader_pos = chunk->get_base();
@@ -72,10 +69,7 @@
   return 0;
 }
 int CuView::close(){
-<<<<<<< HEAD
-  DBUG_TRACE;
-=======
->>>>>>> 16a7c062
+  DBUG_TRACE;
   m_reader_chunk_id = 0;
   m_reader_pos = nullptr;
 
@@ -154,10 +148,7 @@
   return HA_ERR_END_OF_FILE;
 }
 int CuView::write(ShannonBaseContext* context, uchar*buffer, size_t length) {
-<<<<<<< HEAD
-  DBUG_TRACE;
-=======
->>>>>>> 16a7c062
+  DBUG_TRACE;
   ut_a(context && buffer);
   uchar* pos{nullptr};
   RapidContext* rpd_context = dynamic_cast<RapidContext*> (context);
@@ -308,10 +299,7 @@
   return 0;
 }
 int ImcsReader::write(ShannonBaseContext* context, uchar*buffer, size_t lenght) {
-<<<<<<< HEAD
-  DBUG_TRACE;
-=======
->>>>>>> 16a7c062
+  DBUG_TRACE;
   ut_a(context && buffer);
   if (!m_start_of_scan) return HA_ERR_GENERIC;
   RapidContext* rpd_context = dynamic_cast<RapidContext*>(context);
@@ -340,11 +328,7 @@
     int8 info {0};
     int64 sum_ptr{0}, offset{0};
     if (field->is_real_null())
-<<<<<<< HEAD
        info |= DATA_NULL_FLAG_MASK;
-=======
-    info |= DATA_NULL_FLAG_MASK;
->>>>>>> 16a7c062
     memcpy(data.get() + offset, &info, SHANNON_INFO_BYTE_LEN);
     offset += SHANNON_INFO_BYTE_LEN;
     memcpy(data.get() + offset, &rpd_context->m_extra_info.m_trxid, SHANNON_TRX_ID_BYTE_LEN);

--- conflicted
+++ resolved
@@ -71,33 +71,19 @@
     # ./bootstrap --prefix=/usr/local/cmake && make -j$(nproc) && sudo make install
     - name: install_boost
       run: cd /tmp && wget https://boostorg.jfrog.io/artifactory/main/release/1.77.0/source/boost_1_77_0.tar.gz && tar zxvf boost_1_77_0.tar.gz && cd boost_1_77_0 && ./bootstrap.sh --prefix=/usr/local/boost && ./b2 -j$(nproc) && sudo ./b2 install
-<<<<<<< HEAD
       #sed -i '61s/^/#/' cmake_install.cmake to disable can not find openssl_executeable error. removes it when it fixed.
     - name: build_shannon
       run: |
         mkdir build && cd build
         git config --global --add safe.directory /__w/ShannonBase/ShannonBase
-=======
-    - name: build_shannonbase
-      run: |
-        mkdir cmake_build && cd cmake_build
-        git config --global --add safe.directory /__w/shannonbase/shannonbase
->>>>>>> 0d5e3d6b
         git fetch --tags -f
         cmake ../ \
         -DWITH_BOOST=/usr/local/boost/include \
         -DCMAKE_BUILD_TYPE=Release  \
-<<<<<<< HEAD
         -DCMAKE_INSTALL_PREFIX=/shannon-bin/ \
         -DMYSQL_DATADIR=/shannon-bin/ \
         -DSYSCONFDIR=. \
         -DMYSQL_UNIX_ADDR=/shannon-bin/mysql.sock \
-=======
-        -DCMAKE_INSTALL_PREFIX=/usr/local/shannon-bin/ \
-        -DMYSQL_DATADIR=/usr/local/shannon-bin/data \
-        -DSYSCONFDIR=. \
-        -DMYSQL_UNIX_ADDR=/usr/local/shannon-bin/mysql.sock \
->>>>>>> 0d5e3d6b
         -DWITH_EMBEDDED_SERVER=OFF \
         -DWITH_MYISAM_STORAGE_ENGINE=1 \
         -DWITH_INNOBASE_STORAGE_ENGINE=1 \
@@ -111,28 +97,9 @@
         -DDEFAULT_SET=community \
         -DWITH_UNIT_TESTS=OFF \
         -DWITH_ASAN=1 \
-<<<<<<< HEAD
         -DCOMPILATION_COMMENT="MySQL Community Server, and Shannon Data AI Alpha V.- (GPL)" && make -j5 && sed -i '61s/^/#/' cmake_install.cmake && sed -i '62s/^/#/' cmake_install.cmake && sed -i '63s/^/#/' cmake_install.cmake && sudo make -j`nproc` install
     - name: run_mtr_test
       run: |
         sudo mkdir -p /shannon-bin/log
         sudo chown -R mysql:mysql /shannon-bin/ && sudo chown -R mysql:mysql ./build
-        sudo chmod +x /shannon-bin/mysql-test/mtr && sudo /shannon-bin/mysql-test/mtr --suite=main,innodb,secondary_engine --mysqld=--default-storage-engine=innodb --nowarnings --force --nocheck-testcases --retry=0 --parallel=5
-=======
-        -DCOMPILATION_COMMENT="MySQL Community Server, and Shannon Data AI Alpha V.- (GPL)" && make -j`nproc` && make -j`nproc` install
-      - name: mtr test
-        run: |
-          mkdir -p /usr/local/shannon-bin/install/log
-          groupadd mysql && useradd -g mysql mysql
-          chown -R mysql:mysql /usr/local/shannon-bin/ && chown -R mysql:mysql ./cmake_build
-          cd /usr/local/shannon-bin/mysql-test
-          ./mysql-test-run.pl --suite=innodb,main,secondary_engine --mysqld=--default-storage-engine=innodb --nowarnings --force --nocheck-testcases --retry=0 --do-test-list=./suite/innodb/include/innodb_testlist --parallel=5
-
-      - name: create coverage.info
-        run: |
-          cat codecov.yml | curl --data-binary @- https://codecov.io/validate
-          cd build
-          lcov --capture --directory . --output-file coverage.info --test-name coverage
-      - name: Codecov
-        uses: codecov/codecov-action@v3.1.4
->>>>>>> 0d5e3d6b
+        sudo chmod +x /shannon-bin/mysql-test/mtr && sudo /shannon-bin/mysql-test/mtr --suite=main,innodb,secondary_engine --mysqld=--default-storage-engine=innodb --nowarnings --force --nocheck-testcases --retry=0 --parallel=5